# -*- coding: utf-8 -*-
"""novelWriter Project Class Tester
"""

import nw, pytest, types
from os import path

from nwtools import *
from nwdummy import DummyMain

from nw.config          import Config
from nw.project.project import NWProject
from nw.project.item    import NWItem
from nw.project.index   import NWIndex
from nw.constants       import nwItemClass

theConf = Config()
theMain = DummyMain()
theMain.mainConf = theConf

theProject = NWProject(theMain)
theProject.handleSeed = 42

@pytest.mark.project
def testProjectNew(nwTempProj,nwRef,nwTemp):
    projFile = path.join(nwTempProj,"nwProject.nwx")
    refFile  = path.join(nwRef,"proj","1_nwProject.nwx")
    assert theConf.initConfig(nwRef, nwTemp)
    assert theProject.newProject()
    assert theProject.setProjectPath(nwTempProj)
    assert theProject.saveProject()
    assert theProject.closeProject()
    assert cmpFiles(projFile, refFile, [2])

@pytest.mark.project
def testProjectOpen(nwTempProj):
    projFile = path.join(nwTempProj,"nwProject.nwx")
    assert theProject.openProject(projFile)

@pytest.mark.project
def testProjectSave(nwTempProj,nwRef):
    projFile = path.join(nwTempProj,"nwProject.nwx")
    refFile  = path.join(nwRef,"proj","1_nwProject.nwx")
    assert theProject.saveProject()
    assert theProject.closeProject()
    assert cmpFiles(projFile, refFile, [2])
    assert not theProject.projChanged

@pytest.mark.project
def testProjectOpenTwice(nwTempProj,nwRef):
    projFile = path.join(nwTempProj,"nwProject.nwx")
    refFile  = path.join(nwRef,"proj","1_nwProject.nwx")
    assert theProject.openProject(projFile)
    assert not theProject.openProject(projFile)
    assert theProject.openProject(projFile, overrideLock=True)
    assert theProject.saveProject()
    assert theProject.closeProject()
    assert cmpFiles(projFile, refFile, [2])

@pytest.mark.project
def testProjectNewRoot(nwTempProj,nwRef):
    projFile = path.join(nwTempProj,"nwProject.nwx")
    refFile  = path.join(nwRef,"proj","2_nwProject.nwx")
    assert theProject.openProject(projFile)
    assert isinstance(theProject.newRoot("Novel",     nwItemClass.NOVEL),     type(None))
    assert isinstance(theProject.newRoot("Plot",      nwItemClass.PLOT),      type(None))
    assert isinstance(theProject.newRoot("Character", nwItemClass.CHARACTER), type(None))
    assert isinstance(theProject.newRoot("World",     nwItemClass.WORLD),     type(None))
    assert isinstance(theProject.newRoot("Timeline",  nwItemClass.TIMELINE),  str)
    assert isinstance(theProject.newRoot("Object",    nwItemClass.OBJECT),    str)
    assert isinstance(theProject.newRoot("Custom1",   nwItemClass.CUSTOM),    str)
    assert isinstance(theProject.newRoot("Custom2",   nwItemClass.CUSTOM),    str)
    assert theProject.projChanged
    assert theProject.saveProject()
    assert theProject.closeProject()
    assert cmpFiles(projFile, refFile, [2])
    assert not theProject.projChanged

@pytest.mark.project
def testIndexScanThis(nwTempProj):
    projFile = path.join(nwTempProj,"nwProject.nwx")
    assert theProject.openProject(projFile)

    theIndex = NWIndex(theProject,theMain)
    tHandle  = "31489056e0916"

    isValid, theBits, thePos = theIndex.scanThis("tag: this, and this")
    assert not isValid

    isValid, theBits, thePos = theIndex.scanThis("@:")
    assert not isValid

    isValid, theBits, thePos = theIndex.scanThis("@a:")
    assert isValid
    assert str(theBits) == "['@a']"
    assert str(thePos)  == "[0]"

    isValid, theBits, thePos = theIndex.scanThis("@a:b")
    assert isValid
    assert str(theBits) == "['@a', 'b']"
    assert str(thePos)  == "[0, 3]"

    isValid, theBits, thePos = theIndex.scanThis("@a:b,c,d")
    assert isValid
    assert str(theBits) == "['@a', 'b', 'c', 'd']"
    assert str(thePos)  == "[0, 3, 5, 7]"

    isValid, theBits, thePos = theIndex.scanThis("@tag: this, and this")
    assert isValid
    assert str(theBits) == "['@tag', 'this', 'and this']"
<<<<<<< HEAD
    assert str(thePos)  == "[0, 6, 12]"
=======
    assert str(thePos)  == "[0, 6, 12]"

    assert theProject.closeProject()

@pytest.mark.project
def testBuildIndex(nwTempProj):
    projFile = path.join(nwTempProj,"nwProject.nwx")
    assert theProject.openProject(projFile)

    theIndex = NWIndex(theProject,theMain)
    tHandle  = "31489056e0916"

    theIndex.scanText(tHandle, (
        "# Novel\n\n"
        "## Chapter\n\n"
        "### Scene\n\n"
        "#### Section\n\n"
        "@pov: John\n"
        "@char: Jane\n"
        "@location: Somewhere\n"
    ))

    assert theIndex.buildNovelList()
    assert str(theIndex.novelList)  == "[[1, 1, 'Novel', 'SCENE'], [3, 2, 'Chapter', 'SCENE'], [5, 3, 'Scene', 'SCENE'], [7, 4, 'Section', 'SCENE']]"
    assert str(theIndex.novelOrder) == "['31489056e0916:1', '31489056e0916:3', '31489056e0916:5', '31489056e0916:7']"
    assert theProject.closeProject()
>>>>>>> 2fcbcae4
<|MERGE_RESOLUTION|>--- conflicted
+++ resolved
@@ -108,33 +108,6 @@
     isValid, theBits, thePos = theIndex.scanThis("@tag: this, and this")
     assert isValid
     assert str(theBits) == "['@tag', 'this', 'and this']"
-<<<<<<< HEAD
-    assert str(thePos)  == "[0, 6, 12]"
-=======
     assert str(thePos)  == "[0, 6, 12]"
 
-    assert theProject.closeProject()
-
-@pytest.mark.project
-def testBuildIndex(nwTempProj):
-    projFile = path.join(nwTempProj,"nwProject.nwx")
-    assert theProject.openProject(projFile)
-
-    theIndex = NWIndex(theProject,theMain)
-    tHandle  = "31489056e0916"
-
-    theIndex.scanText(tHandle, (
-        "# Novel\n\n"
-        "## Chapter\n\n"
-        "### Scene\n\n"
-        "#### Section\n\n"
-        "@pov: John\n"
-        "@char: Jane\n"
-        "@location: Somewhere\n"
-    ))
-
-    assert theIndex.buildNovelList()
-    assert str(theIndex.novelList)  == "[[1, 1, 'Novel', 'SCENE'], [3, 2, 'Chapter', 'SCENE'], [5, 3, 'Scene', 'SCENE'], [7, 4, 'Section', 'SCENE']]"
-    assert str(theIndex.novelOrder) == "['31489056e0916:1', '31489056e0916:3', '31489056e0916:5', '31489056e0916:7']"
-    assert theProject.closeProject()
->>>>>>> 2fcbcae4
+    assert theProject.closeProject()