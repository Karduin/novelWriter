# novelWriter Changelog

<<<<<<< HEAD
## Version 2.6 Beta 1 [2024-11-12]

### Release Notes

This is a beta release of the next release version, and is intended for testing purposes. Please be
careful when using this version on live writing projects, and make sure you take frequent backups.

### Detailed Changelog

**New Features**

* Added PDF build format. Issue #2046. PR #2048.
* Added DocX (MS Word) format. Issue #1537. PR #2056.
* The Build settings tool has the following changes: Ability to control page break and centring of
  main titles, an option to disable styling for headings altogether, and the ODT section has been
  generalised to apply to all document formats. Issue #2023. PR #2045.
* Text and heading margin can now be control in the Manuscript Build tool. Issue #2023. PR #2051.
* Word counts and other such statistics can now be inserted into the manuscript. This is done
  through new insert actions in the Insert menu, and processed at build time. Issue #2024.
  PR #2073.
* Forced line breaks can now be inserted as a shortcode. This is useful when line breaks in
  paragraphs are ignored when building the manuscript. Issue #1991. PR #2063.
* A new `@mentions` keyword has been added that can list any tag in the project as being mentioned
  in the current section. These are listed separately from tags present in the story section.
  Issue #1822. PR #2064.
* Tags in novel documents can now be referenced with the `@story` keyword. Issue #1990. PR #2072.
* URLs starting with http/https are now recognised and clickable in the editor, viewer, and
  manuscript preview. Issue #1426. PR #2067.
* Added dialogue highlighting for Portuguese and Polish dialogue styles. Issues #2066 and #2070.
  Related to #1773. PRs #2068, #2079, #2081 and #2082.
* Four dashes in the editor are now replaced by a horizontal bar. This is useful as a replacement
  symbol for em dash when using dialogue highlighting to avoid triggering it. The horizontal bar is
  replaced with an em dash in the manuscript. Issue #2070. PR #2079.
* Manuscript Build settings can now be duplicated. Issue #1931. PR #2084.
* Page breaks can optionally be made visible in the Manuscript preview. PR #2086.
* The document status label can now be selected in the Outline View. Issue #1909. PR #2088.
* The document viewer now has an edit button to open the document in the editor. Issue #1963.
  PR #2089.

**User Interface**

* The Manuscript Build settings have now been moved into a single scrollable page, using the same
  layout as in Preferences. The heading and filtering pages are still separate forms, as they are
  of a more complex nature. PR #2031.
* The currently open document in the editor is now highlighted in the project tree, just like it is
  in the novel view. Issue #1981. PR #2077.
* The details panel in the Outline view is now resizable. PR #2078.

**Improvements**

* Add an option to ignore a word in the spell checker. An ignored word is ignored only for the
  current writing session. PR #2030.
* Word counts and other such statistics is now exported as custom variables to ODT files, and can
  be inserted in the text in LibreOffice, and similar. Issue #2033. PR #2035.

**Code Improvements**

* Added Python 3.13 coverage to ensure the new Python release is supported. Issue #2040. PR #2044.
* Preparation for Qt6: Clean up Qt enums. PR #2025.
* Preparation for Qt6: Replace Qt regular expression tools with the internal Python re module for
  markup processing and syntax highlighting. It is both slightly faster, and there are issues with
  text encoding in at least some versions of Qt6 or PyQt6. PRs #2028 and #2043.
* Preparation for Qt6: Added a wrapper function for connecting signals to slots that has a
  different function signature. Python lambdas generate warnings inn Qt6. PR #2075.
* Refactored manuscript formats and moved most of the processing to the Tokenizer class to simplify
  the format classes and also make them more consistent. PRs #2060, #2061 and #2062.
* The document builder has been refactored to support more generalised format classes. PR #2047.
* Action parent assignment has been rafactored in the main menu. #2075.
* Raw text format output has been refactored and reduced to just appending documents. PR #2087.
=======
## Version 2.5.3 [2024-11-26]

### Release Notes

This is a patch release that fixes a few minor bugs in the user interface, and with the HTML
manuscript format. This patch also adds a Russian translation, and updated the German and
Portuguese translations.

### Detailed Changelog

**Bugfixes**

* Fixed the red/green LEDs on the statusbar for the Default Light theme. The colours were swapped.
  Issue #2057. PR #2059.
* Moved the styles tag into the head tag for HTML manuscript output, which is the correct placement
  for them. Issue #2080. PR #2085.
* Fixed a bug in the project tree where it was possible to drag content to root level on some Qt
  versions where the disallow flag is not obeyed. The illegal action is now additionally blocked by
  code. Issue #2108. PR #2109.

**Documentation**

* Updated a dead link to the spell check library with the new one. Issue #2042. PR #2059.

**Internationalisation**

* Russian translation added by Konstantin Tan (@k1kimosha). PR #2126
* Updated German and Portuguese translations. PR #2126
>>>>>>> 8307822e

----

## Version 2.5.2 [2024-09-17]

### Release Notes

This is a patch release that fixes a series of issues mostly affecting dialogue highlighting in the
document viewer. The way the text is formatted in the viewer changed a lot in 2.5, and there were a
few issues with the new implementation. The tab stop distance setting was also ignored, but has now
been fixed as well.

### Detailed Changelog

**Bugfixes**

* Fixed an issue where the tab stop distance setting was being ignored in the document viewer. It
  must be set again every time a document is loaded. Issue #1996. PR #2014.
* Fixed an issue with overlapping formatting markers when processing text into new formats. This
  issues was introduced when dialogue highlighting was added to the document viewer and manuscript
  build. It arises because start and end of dialogue can occur on the same character as other
  formatting, and then the order these markers are processed matters. This was not properly handled
  in the code. Issue #2012. PR #2014.
* Dialogue highlighting is now only applied to plain text paragraphs, not comments, headings, and
  other places where there should be no dialogue. Issue #2013. PR #2014.
* Note documents no longer get dialogue highlighting. Issue #2011. PR #2014.

**Documentation**

* Added a section about spell checking in the documentation. PR #2015.

----

## Version 2.5.1 [2024-07-28]

### Release Notes

This is a patch release that fixes an issue with the lock file being left in the project when the
project open is cancelled, a few issues with custom input boxes in Preferences, and a usability
issue when selecting to edit a tag or reference from the Tags and References panel as well as fixed
an issue with the Importance labels not being updated in the tabs for tags.

### Detailed Changelog

**Bugfixes**

* Fixes an issue where the project lock file was created before certain checks where the user could
  cancel the project open process, leaving a lock file in the project folder behind. Issue #1977.
  PR #1978.
* Fixes an issue where the user could add spaces to the pad before and after Preference settings,
  which would pad every space entered into the text. The Preferences settings no longer accept any
  white spaces in these boxes (they are removed on save) and also strips duplicate character
  entries. Issue #1985. PR #1986.
* The narrator break and dialog symbol Preference text boxes will now be cleared if the settings is
  a white space. PR #1986.
* Fixed an issue where Importance labels were not updated in the viewer panel's tags tabs when they
  where changed in Project Settings. Issue #1992. PR #1993.

**Usability**

* When selecting to edit a tag or reference from the panel below the Document Viewer, the editor
  now scrolls to the relevant heading as it does in the viewer. Issue #1983. PR #1987.

**Internationalisation**

* Latin American Spanish translation updated by Tommy Marplatt (@tmarplatt). PR #1989.

----

## Version 2.5 [2024-07-10]

### Release Notes

The 2.5 release fixes a number of minor issues from the RC 1 pre-release, and updates most
translation files. Polish has also been added.

See the website for complete [Release Notes](https://novelwriter.io/releases/release_2_5.html).

### Detailed Changelog

**Bugfixes**

* Fix an issue with unresponsiveness when switching from Outline View to Tree View with a keyboard
  shortcut. Issue #1949. PR #1954.
* Fix an issue with switching focus between editor and viewer when the viewer is hidden.
  Issue #1950. PR #1954.
* Fix an issue with first line indentation where it would sometimes indent first paragraph when it
  should not. Issue #1965. PR #1971.

**Usability**

* Remove the "Apply" button from Preferences as changing theme does not updated the Preferences
  dialog, which is unexpected behaviour. The Preferences dialog is now also consistent with other
  settings dialogs. Issue #1951. PR #1954.
* Improved the error messages when opening a project fails. Issue #1944. PR #1956.
* Make sure the Project Name is selected and in focus when switching to the New Project Form on the
  Welcome dialog. Issue #1967. PR #1968.

**Improvements**

* Add first line indentation to Manuscript previews. Issue #1961. PR #1962.

**Internationalisation**

* Norwegian and US English translations updated by @vkbo. PR #1955.
* German translation updated by Myian (@HeyMyian). PR #1955.
* Italian translation updated by Lou Cyper (loucyper1). PR #1955.
* Dutch translation updated by Martijn van der Kleijn (mvdkleijn). PR #1955.
* Chinese translation updated by @longqzh. PR #1955.
* Portuguese translation updated by Oli Maia. PR #1955.
* Japanese translation updated by @hebekeg. PR #1955.
* French translation updated by Albert Aribaud (@aaribaud). PR #1955.
* Polish translation added by Anna Maria Polak (@Nauthiz). PR #1955.

**Packaging**

* Rewrote the packaging utilities script. Windows builds are now created in GitHub actions, which
  is needed for signed packages when this is enabled. PRs #1958 and #1959.

**Documentation**

* Updated the documentation for 2.5. PR #1928.

----

## Version 2.5 RC 1 [2024-06-22]

### Release Notes

This is a release candidate of the next release version, and is intended for testing purposes.
Please be careful when using this version on live writing projects, and make sure you take frequent
backups.

### Detailed Changelog

**Bugfixes**

* The Status bar LEDs are now properly updated when the theme changes. Issue #1893. PR #1906.
* All HTML tags are now properly closed at the end of each paragraph in HTML output. After
  shortcodes were introduced, it was possible to leave formatting tags open. Issue #1919. PR #1926.

**Improvements**

* Move the first line indent setting from being an Open Document feature to a general build
  settings feature that also applies to HTML, and make it visible in the Manuscript build tool
  preview. Issue #1839 and #1858. PR #1898.
* Make sure the document in the editor is saved before the same document is opened in the viewer.
  Issue #1884. PR #1902.
* The project name now appears before "novelWriter" in the main window title, which improves the
  task bar label on at least Linux Mint Cinnamon, and Windows. Issue #1910. PR #1911.
* Dialogue highlighting now only applies to novel documents, not notes. It is also possible to
  apply it to HTML and ODT manuscripts, and it also shows up in the preview and in the document
  viewer. Issue #1774. PR #1908.
* The Welcome dialog and other tools that use the project name to generate files of folder names
  are now less restrictive on what characters it allows in the file or folder names. Issue #1917.
  PR #1922.
* Last used folder paths are now remembered individually for each tool or feature that requires
  path input from the user. Issues #1930 and #1933. PR #1934.
* The Manuscript preview will now show line height as set in build settings. Issue #1920. PR #1935.
* Global search now refreshes if any of the search option buttons are toggled, and the search
  result will show the complete word if the search term only matches part of a word. Issue #1830.
  PR #1936.
* When a new note is created from a reference tag in the editor, the syntax highlighting is
  properly updated to indicate the tag is now valid. Issue #1916. PR #1938.
* The `Ctrl+E` shortcut now toggles focus between editor and viewer instead of just going to the
  editor. The header text colour changes to indicate which panel has focus. This should make it
  easier to scroll the content of the viewer without having to click it with the mouse first.
  Issue #1387. PRs #1940 and #1941.

**Code Improvements**

* Change how dialogs are handled in memory, and drop the calls to deleteLater for the underlying Qt
  object as it caused problems in some cases. Instead, the dialog is disconnected from the parent
  object, which seems to let the Python and Qt garbage collectors to kick in.
  PRs #1899. #1913 and #1921.
* Overload the reject call for dialogs rather to call close, which the default implementation does
  not. This simplifies the logic when closing dialogs, as reject() is also a slot, which close() is
  not. Issue #1915. PR #1918.
* Processing of dialogue highlighting has been added to the Tokenizer class, and the RegEx handling
  moved to a separate factory class. PR #1908.
* The progress bar widgets have been moved to a single module, and test coverage added. PR #1937.

**Packaging**

* The Windows installer is now built with Inno Setup 6.3, and uses zip compression rather than
  lzma. It also properly sets the undelete icon, and the undelete process is better at cleaning up
  files. PR #1932.

----

## Version 2.5 Beta 1 [2024-05-26]

### Release Notes

This is a beta release of the next release version, and is intended for testing purposes. Please be
careful when using this version on live writing projects, and make sure you take frequent backups.

### Detailed Changelog

**General Changes**

* novelWriter now requires Python 3.9 and Qt 5.15 as a minimum. That means Ubuntu 20.04 and older
  are no longer supported for the Debian packages. Users on Ubuntu 20.04 and equivalent Linux
  distros must use the AppImage. PRs #1826 and #1833.

**Major Features**

* Status and Importance icons can now be assigned a shape in addition to a colour. Issue #1786.
  PRs #1810 and #1819.
* Footnotes have been added. They use a modified comment format for specifying the footnote text,
  and a shortcode for inserting the footnote into the text. They are linked via a key. If the
  footnote is inserted via the **Insert** menu, a unique key is generated. Issue #342. PR #1832.
* Comments in general now support formatting, so format tags work just like in regular text. This
  was needed for footnotes, but has been expanded to include all comments. PR #1832.
* Two new themes have been added. Dracula is available as a set for both the GUI and the editor.
  Snazzy Light is available for syntax only, but works well with the default light GUI theme.
  PR #1840.
* Character dialogue highlighting has been completely redesigned. The highlighting rule now
  specifically relates to dialogue, and not just quoted text in general. To that effect, more rules
  for detecting what is and isn't dialogue has been added. This is designed to support difference
  between dialogue conventions in different languages. Issues #1770 and #1771. PR #1864.
* The font settings in Preferences now considers the full range of font options, in particular font
  style and weight. The changes include the font size in these settings, so the additional setting
  for font size has been removed. Use the font dialog to pick size as well. Due to this removal,
  the font size has been reset to default and must be set again by the user. Issue #1733. PR #1881.
* The document viewer and the manuscript preview now uses a completely new class to generate the
  formatted text. The old method used an outdated HTML format as the go-between, which restricted
  what formatting could be applied. The main noticeable change to users at the moment should be the
  size of headings, that now match the size in the editor. Issue #1882. PR #1892.

**Improvements**

* The default dark theme has been redesigned to match the GUI theme a little better, and is now
  also consistent with the default light themes. PRs #1836 and #1840.
* Special comments now have a different text colour than plain comments. PR #1836.
* The various Tomorrow themes are now a little more consistent in what colours are used for which
  components. More variation has also been added. PR #1840.
* The Tango theme has been updated. PR #1840.
* The last cursor position is now always saved when a document is closed in the editor, even if the
  content has not been changed. PR #1849.
* The settings for first line indent have now been extended to allow setting how deep the indents
  are and whether or not to indent the first paragraph after a heading or break. The settings have
  also moved from being Open Document specific to the general formatting tab for manuscripts.
  PR #1857.
* Preserving in-paragraph line breaks is now a general Manuscript setting that applies to all
  output formats. PR #1891.
* The Manuscript builds now also uses the full font settings of the selected output font, not just
  the font family and size option. Since the size option has been merged into the general font
  choice, the separate font size setting has been dropped and users must set it again. PR #1891.
* It is now possible to disable the usage of the font selection dialog from your operating system.
  At least on Linux Gnome desktops, the system's font dialog lacks a lot of the selection options
  available in the font dialog provided with Qt. PR #1891.

**Bugfixes**

* Fixed an issue where Manuscript dialogs would be left open if the project was closed. PR #1844.
* First line indents are no longer reset after a comment. Issue #1852. PR #1857.

**Packaging**

* Minimal zip file release packages can no longer be built from the package utility script. The zip
  file needed for building the Windows installer is still available. PR #1826.
* Added build packages for AARCH64 on MacOS. It seems some dependencies still prevents it from
  being installed cleanly without requiring some virtualisation feature, but it works. PR #1829.
* AppImages are now released with Python 3.12. PR #1829.

**Other Changes**

* A new GUI theme setting for error text has been added. It is used when error messages need to be
  displayed on the GUI. PR #1880.

**Code Improvements**

* The behaviour of dialogs across various platforms has been unified and improved a little to
  ensure more consistent behaviour. It is mostly related to modality and z-order. There are still
  limitations due to platform restrictions, like non-modal dialogs being stuck on top on Linux
  Wayland. PR #1844.
* Some GUI components have been improved and refactored to rely more on signals and slots rather
  than reaching into each other's classes and calling methods. This is a little more robust.
  PR #1849.
* The text tokenizer used to parse the formatting codes in novelWriter has been refactored and
  improved. In particular, multi-line paragraphs are now processed during the second pass of
  tokenization rather than when the final format is applied. This allows a much more compact format
  of the token data, and avoid potential inconsistencies between the various output formats.
  PR #1885.

----

## Version 2.4.4 [2024-06-12]

### Release Notes

This is a patch release that fixes a usage issue when setting document label from an unsaved
document, fixes a rare chance of a crash when closing the Manuscript tool, and updates the
Portuguese translation.

### Detailed Changelog

**Bugfixes**

* Backported some memory improvements from the upcoming 2.5 release. This also fixes a potential,
  but low probability crash in the Manuscript tool. If the tool is closed during the milliseconds
  long window when the clock on the yellow label is updated, the app can crash with a segmentation
  fault. PRs #1903 and #1905.
* Fixed an issue where changing a document's label to match the document heading would suggest the
  wrong title if the document was open in the editor, but in an unsaved state. An easy condition to
  encounter when creating a new document and setting the heading first. Issue #1914. PR #1923.

**Internationalisation**

* Portuguese translation updated by Oli Maia. PR #1904.

----

## Version 2.4.3 [2024-05-20]

### Release Notes

This is a patch release that fixes issues with the document font in the editor, viewer and
manuscript preview on some Linux distros, and also fixes a potential crash on Windows when using
the spell check dictionary install tool.

### Detailed Changelog

**Bugfixes**

* Fixed a crash in the dictionaries install tool on Windows if the config folder reported by the
  third party Enchant spell checker tool didn't already exist prior to adding new dictionaries.
  The folder is now created when the tool is opened if it doesn't exist. Issue #1874. PR #1876.
* Fixed issues when setting a different text font for the editor and viewer, and related issues
  with the preview in the Manuscript Build tool, on certain platforms. Changing the font and
  setting non-standard font sizes produced unexpected results when reloading. The issue seems to be
  related to Qt 5.15.3, but that is not fully confirmed. However, the only place so far where the
  issue is observed is on Mint 21.3. Issues #1862 and #1875. PR #1877.

----

## Version 2.4.2 [2024-05-18]

### Release Notes

This is a patch release that fixes two minor font issues and updates the Dutch and Chinese
translations.

### Detailed Changelog

**Bugfixes**

* Change the preview widget in the Manuscript Build tool to use the document font only for the
  document itself, not the yellow heading stating the age of the previewed text. PR #1863.
* Fixes the syntax highlighter so that it is re-initialised when the document editor is
  re-initialised, so that changes to document font size regenerates the heading font sizes as well.
  Issue #1865. PR #1866.

**Internationalisation**

* Dutch translation updated by Martijn van der Kleijn (@mvdkleijn). PR #1872.
* Chinese translation updated by @longqzh. PR #1872.

----

## Version 2.4.1 [2024-05-06]

### Release Notes

This is a patch release that fixes a number of minor issues with the Manuscript Build tool. The
only critical fix is related to a potential crash when deleting a build entry when its settings
dialog is still open.

### Detailed Changelog

**Bugfixes**

* Fixed an issue that could crash novelWriter if a build settings entry was deleted from the
  Manuscript tool while its settings window was open. PR #1845.

**Improvements**

* Changed the font used for the document editor and viewer header and footer from the one used for
  the document text to the one used for the user interface. Issue #1842. PR #1843.
* Added a save document step in the editor before running a manuscript build or a preview job. This
  ensures that the text in the editor is included in the manuscript. Issue #1835. PR #1846.
* Restore preview panel scroll bar position after updating the preview on the Manuscript tool.
  Issue #1837. PR #1846.
* Close all non-modal dialogs when a project is closed. PR #1848.

**Code Improvements**

* Fixed an issue with the Build Settings dialog that blocks the garbage collector from deleting the
  dialog after it's been closed. PR #1843.
* Remove some deprecated translation entries from the translation files. PR #1850.

----

## Version 2.4 [2024-04-20]

### Release Notes

This release adds a new global search feature. The tool is still relatively basic, and will likely
be extended in later releases.

Among new text editing features is the ability to highlight text using `[m]text[/m]` shortcodes.
The code `[m]` is for "mark", which is the equivalent code in HTML.

A second feature added for text editing is the ability to add an alternatively formatted scene
heading by adding a `!` to the markup, like for chapters and main titles. This allows to
distinguish between two scene formatting styles, `### Title` and `###! Title`, which can for
instance be used for soft and hard scene breaks.

The **Manuscript Build** tool has also been extended with multiple new formatting options.

See the website for complete [Release Notes](https://novelwriter.io/releases/release_2_4.html).

### Detailed Changelog

**Bugfixes**

* Fixed background colour on some widgets on the new Project Search tool. PR #1800.
* Fixed a bug when using bold/italic/strike through toggle on an existing text selection in the
  editor. Issue #1807. PR #1808.
* An index out of bounds error in the word counter has been fixed. It could only be triggered by a
  single line only containing a ">" character. Issues #1816 and #1825. PR #1817.
* Fixed an issue where not all theme colours were completely reset before changing theme. PR #1820.
* Shortcodes are no longer passed to the spell checker. PR #1823.

**Improvements**

* Made placeholder text for search read as "Search for" and "Replace with". PR #1799.
* The initial count for adding chapter and scenes to new project in the Welcome dialog has been
  changed to 0. The user must now select to add chapters and scenes. Issue #1811. PR #1815.

**Documentation**

* Updated the documentation for 2.4 features. PR #1818.

**Internationalisation**

* Norwegian and US English translations updated by Veronica Berglyd Olsen (@vkbo).
  PRs #1799 and #1814.
* Latin American Spanish translation updated by Tommy Marplatt (@tmarplatt). PR #1814.
* Italian translation updated by Lou Cyper (loucyper1). PR #1814.
* Japanese translation updated by @hebekeg. PR #1814.
* French translation updated by Albert Aribaud (@aaribaud). PR #1821.
* German translation updated by Myian (@HeyMyian). PR #1821.

----

## Version 2.4 RC 1 [2024-04-06]

### Release Notes

This is a release candidate of the next release version, and is intended for testing purposes.
Please be careful when using this version on writing projects, and make frequent backups.

### Detailed Changelog

**Bugfixes**

* A number of issues GUI icon scaling has been fixed. Icons and buttons are supposed to scale
  relative to the GUI font size, but several of them were not. Issue #1787. PR #1788.
* The persistence of button state for the editor search box has been improved. The present state
  was only saved when the search box was actively closed, and there were several scenarios where
  this didn't happen. The button states are now tracked in the central config, and will always be
  preserved. Issue #1794. PR #1795.

**Other Improvements**

* A placeholder icon has been added for cases where users have their own icon theme, and icons are
  missing. Issue #1780. PR #1781.
* The project search now refreshes the search results for the currently open document when it's
  being edited. PR #1782.
* When activating project search from the editor while text is selected, the search box is
  populated with this text. Issue #1789. PR #1790.

**Packaging**

* The project has moved from using a `setup.cfg` to only using the `pyproject.toml` meta data file
  for packaging. This is the preferred file format now. PR #1791.

**Code Improvements**

* The part of the code related to Qt widgets and flags has been updated and refactored in
  preparation for the eventual move to the Qt6 framework. Part of issue #1142. PR #1792.
* The Open Document writer class has been refactored and improved. PR #1796.

----

## Version 2.4 Beta 1 [2024-03-26]

### Release Notes

This is a beta release of the next release version, and is intended for testing purposes. Please be
careful when using this version on live writing projects, and make sure you take frequent backups.

### Detailed Changelog

**Major Features**

* A global search feature has been added to the main sidebar. The search panel replaces the project
  and novel tree when activated. PR #1775. Issue #894.
* A new shortcode to highlight text has been added. PR #1715. Issue #705.
* A new heading format for hard scene breaks has been added. It uses `###!` heading markup. The
  only affect this has in the GUI is that these headings can be independently formatted in the
  Manuscript tool. PR #1753. Issue #1050.
* The document editor and viewer now have a dropdown menu in the header listing all headings of the
  current document for quick navigation. The list is capped at 30 entries. PR #1764. issue #1059.

**Build Tool Improvements**

* The Manuscript Build Tool now has a word stats section below the preview that shows a number of
  word and character counts for the previewed text. PR #1717. Issues #1114 and #1116.
* The Manuscript Build Tool now shows an outline of the previewed document as a tab next to the
  build settings list. PR #1768. Issue #1765.
* Tabs handling in HTML output now has a separate setting from the other format. PR #1723.
* Hard line breaks can now be excluded from Markdown builds. PR #1723. Issue #944.
* It is now possible to control the centring and page breaks of partition, chapter and scene
  headings. PR #1723. Issues #1117 and #1661.
* Special titles (`#!`) can now be used in notes as well. PR #1723.
* Meta data categories can be filtered out from the manuscript. PR #1723. issue #1132.
* Any heading in a novel document can now be hidden in the manuscript. PR #1759. Issue #1756.
* First line of a paragraph can now be indented in the manuscript. PR #1761. Issue #906.
* Each meta data entry in HTML builds have a new class assigned to it that matches the tag used in
  the text. PR #1767. Issue #1134.

**Other Improvements**

* The percentage progress counter in the editor document footer now counts progress per character
  instead of per line. This is only noticeable on short documents. PR #1725.
* Some improvements have been made to terms on the GUI and some strings have been simplified in
  order to be easier to understand and to translate. PR #1727. Issue #1726.
* Dates are now formatted according to the selected locale, if such a locale is available. If not,
  it falls back to the local system locale. PR #1755. Issue #1739.

**Code Improvements**

* The tokenization of the novelWriter markup format has been refactored and improved. PR #1724.
* A way to read project documents fast has been added. It is useful many places in the code where
  only the text is needed, not the meta data. PR #1777.

----

## Version 2.3.1 [2024-03-17]

### Release Notes

This is a patch release that fixes several issues with translations into other languages than the
default English, and adds completed translations for French.

### Detailed Changelog

**Internationalisation**

* Fix untranslated text on the "Project Word List" dialog. PR #1744. Issue #1746.
* Fix untranslated text on the dialog that pops up after an upgrade, PR #1754. Issue #1749.
* Fix error in Norwegian translation. PR #1744.
* Allow the translated text for adding chapter and scenes on the Welcome dialog to flow around the
  number selector since the number is inserted into the sentence, and not all languages will split
  the sentence around the number like is done in English. PR #1754. Issue #1750.
* French translation updated by Albert Aribaud (@aaribaud). PR #1760.
* Minor updates to other translations for the 2.3.1 fixes by other contributors. PR #1760.

**Other Changes**

* Bump the revision of the project file format to 1.5 Revision 3 from Revision 2. This should have
  been done in the 2.3 release due to the addition of the Templates root folder type. PR #1748.

----

## Version 2.3 [2024-03-10]

### Release Notes

This release introduces a new Welcome dialog that replaces both the previous Open Project dialog
and the New Project Wizard. The Welcome dialog has received a friendly custom art design created by
Louis Durrant.

The Preferences, Project Settings, Project Details, and About dialogs have received completely new
designs and layouts, and the Manuscript Build Settings dialog has been updated to match.

Among new features is a new Templates root folder where the writer can store template documents to
be used when creating new project documents and notes. It is now also possible to include Point of
View and Focus character names in chapter titles in Manuscripts. A new feature to ignore text has
also been added. It behaves similarly to comments, but is never included in a manuscript even if
comments in the manuscript are enabled.

See the website for complete [Release Notes](https://novelwriter.io/releases/release_2_3.html).

### Detailed Changelog

**Bugfixes**

* Fix an issue where the Tags and References panel below the document viewer was not cleared if a
  project was opened, closed, and a new project with no tags defined were opened again. PR #1720.
  Issue #1718.
* Fixed an issue where multi-selecting documents in Trash would give the option to again move items
  to Trash. The menu now properly offers the option to permanently delete the documents. PR #1728.
* Fixed an issue where multi-select for deletion would only process the item right-clicked, and not
  all the selected items. PR #1728.
* Changed the error message that pops up when trying to open a project from the Welcome dialog that
  no longer exists. The error message should no indicate that the project was not found, as opposed
  to unreadable. PR #1740. Issue #1737.

**Improvements**

* The build tool no longer inserts a scene separator immediately after a partition heading, and
  should now behave the same way as for chapters. If there is text before the first scene break,
  the text flows continuously without a separator. PR #1716. Issue #1704.
* Added one new GUI theme named "Cyberpunk Night" by @alemvigh. Also added a matching "Cyberpunk
  Night" document editor theme by @alemvigh, and a new Tango theme by @vkbo. PR #1738. Issue #1730.
* When the Welcome dialog fails to open a project, and there is not already a project open in the
  app, the Welcome dialog appears again. PR #1740. Issue #1737.

**Internationalisation**

* Norwegian and US English translations updated by @vkbo. PR #1714.
* Japanese translation updated by @hebekeg. PR #1714.
* Italian translation updated by Lou Cyper (loucyper1). PR #1714.
* Dutch translation updated by Annelotte and Martijn van der Kleijn (mvdkleijn). PR #1714.
* Latin American Spanish translation updated by @tmarplatt. PR #1741.
* German translation updated by Myian (@HeyMyian). PR #1741.

**Other Changes**

* Removed the novelwriter-cli entry point that was in any case broken. PR #1734. Issue #1732.

----

## Version 2.3 RC 1 [2024-02-24]

### Release Notes

This is a release candidate of the next release version, and is intended for testing purposes.
Please be careful when using this version on live writing projects, and make sure you take frequent
backups.

Please check the changelog for an overview of changes. The full release notes will be added to the
final release.

### Detailed Changelog

**Improvements**

* Redesign the buttons on the new Welcome dialog so that they only show buttons related to the
  visible page. Drop the additional buttons on the New Project page. Issue #1706.
  PRs #1707 and #1709.
* Drop the Language setting on the Welcome dialog's New Project page. PR #1707.
* Hide the additional settings for Fresh Projects on the New Project page of the new Welcome
  dialog. Issue #1705. PR #1707.
* Update the Templates root folder icon. PR #1709.
* Scene separators are now hidden after a new title in manuscript builds, also when there are no
  chapters. Issue #1704. PR #1711.
* Scene and chapter counters are now reset when a novel title is encountered. PR #1711.

----

## Version 2.3 Beta 1 [2024-02-16]

### Release Notes

This is a beta release of the next release version, and is intended for testing purposes. Please be
careful when using this version on live writing projects, and make sure you take frequent backups.

Please check the changelog for an overview of changes. The full release notes will be added to the
final release.

### Detailed Changelog

**Major Features**

* A new Welcome dialog has been added. The dialog replaces the Open Project dialog and the New
  Project Wizard. The Welcome dialog features artwork created by Louis Durrant, and a custom design
  for the project list. New projects can be created by a form available from the same dialog, and
  features a simplified set of options. Issue #1506. PRs #1647, #1681 and #1689.
* It is now possible to create a new project by copying the content of another project, or a Zip
  file of a project, including a backup. This option is available from the New Project feature of
  the Welcome dialog. Issue #841. PRs #1680 and #1684.
* The Preferences dialog has been completely redesigned. All options are now available in a single,
  scrollable list with appropriate section headers. All sections are available as navigation
  buttons along the side, and it is also possible to search for settings in a search box at the
  top. The design matches that created for the Manuscript Build Settings dialog added in 2.1.
  Issues #1603 and #1604. PR #1652.
* The Project Details dialog has been redesigned to match the other new dialogs. It has also been
  modified to properly handle multiple novel folders. The novel selector is placed at the top of
  the dialog, and affects all data in the tabs. The Novel Title info has been removed. PR #1665.
* The Manuscript Build Settings dialog has been updated to use the new config layout classes, which
  are more flexible in terms of content flow. PR #1674.
* A new root folder type called "Templates" has been added. Any document added here will show up in
  the Add Item menu in the Project Tree view under a "From Template" submenu. Selecting such an
  entry will create a new document at the selected location in the project, and populate it with
  the content of the template file. Issues #996 and #1125. PR #1688.
* The About novelWriter dialog has been simplified to only show some key information and the
  credits text. A link to the releases page is available for checking release notes. Keeping the
  release notes online means it is easier to update them, and make them more visually interesting
  as the formatting of the dialog box is limited. PR #1695.
* The old Check for Updates dialog has been removed. Checking for new releases of novelWriter can
  be done directly in the Welcome dialog or the About dialog by clicking "Check Now" next to the
  "Latest Version" label. PR #1696.

**Minor Features**

* A new drop down menu in the References panel below the Document Viewer has an option to filter
  out inactive notes in the various tag lists in the tabs on the panel. Issue #1653. PR #1654.
* The Novel Title fields, which no longer makes much sense after it was possible to add multiple
  novel folders to a project, has been fully dropped. Issue #1655. PR #1669.
* The document header for ODT manuscript files can now be customised. Issue #1505. PR #1675.
* The Manuscript Build tool can now insert characters (Point of View or Focus) into chapter headers
  and other headers. By default, it inserts the tag value, but the display name for a tag can be
  set with a `|` character in the `@tag` definition if a different text is desired. Issue #1468.
  PR #1677.
* A new modified comment format for the editor has been added. Instead of the regular comment using
  `%`, this one uses `%~`. The only difference is that the latter will never be exported to a
  manuscript at all, while regular comments can be exported when a setting is enabled. Issue #1075.
  PR #1690.
* It is now possible to change a document's label from the first heading in the document by
  right-clicking on it and selecting "Rename to heading". Issue #1443. PR #1692.
* The content of the Project Word List can now be exported and imported using plain text files.
  Issue #1560. PR #1691.
* The content of the Outline View can now be exported to a CSV file to be opened in any spreadsheet
  application. Issue #1507. PR #1697.

**Usability**

* A Create New submenu in the Project Tree context menu has been added, which give quick access to
  the items at the top level of the Add Item menu. Issue #1519. PR #1679.
* When multiple paragraphs are selected in the editor, and any of the comment features are toggled,
  or formatting is reset, the action is applied to all selected paragraphs, not just the first.
  Issue #1042 and #1687. PR #1690.

**Packaging**

* The in-app version format is now identical to the version tag, and the format for Ubuntu
  pre-release packages has been updated so that they are compatible with release packages. That is,
  if you add both the release and pre-release repos from Launchpad, release packages will now
  properly replace pre-release packages when running apt upgrade. PR #1659.

**Code Improvements**

* The Storage class has been refactored. It is the class that handles the project storage folder
  for a novelWriter project. The refactoring is a step towards allowing single file storage for
  projects as an alternative to project folders. Issue #977. PR #1635.
* All theme colours are now proper QColor objects from the start, which avoids the need to create
  a large number of these where they are used. PR #1656.
* A nwProject.bak file is no longer kept in the project folder. It never really served any purpose.
  The project file is still written to a temp file before the old file is replaced, which prevents
  partial overwrites. PR #1670.
* Other minor code improvements in PRs #1693 and 1694.

----

## Version 2.2.1 [2024-01-27]

### Release Notes

This is a patch release that fixes an issue where the Project View would sometimes switch to the
Novel View when a new item was created. This patch also includes updated translations for German
and Chinese.

### Detailed Changelog

**Bugfixes**

* Fix a bug in the toggle for the tree view on the left would trigger each time a new project item
  was created. Issue #1649. PR #1648.
* Fix an issue where multiple Manuscript and Writing Stats dialogs could be opened. PR #1671.

**Internationalisation**

* Updated German translation, by @HeyMyian. PR #1666.
* Updated Chinese translation, by @ruixuan658 and @longqzh. PR #1666.

----

## Version 2.2 [2023-12-17]

### Release Notes

This release comes with a number of new features. These are some highlights.

In addition to the common Markdown style formatting for bold, italic and strike through, a set of
new shortcodes have been added. The shortcodes are far more flexible than the Markdown style
syntax, and can be used for more complex formatting cases. Like when you need to add multiple,
overlapping formats, or add emphasis to just a part of a word. The shortcodes also allow for
underline, subscript and superscript, which the Markdown syntax does not. The new formats are
available in the "Format" menu, and in a new toolbar in the editor that can be enabled by clicking
the three dots in the top--left corner. The shortcode format was chosen because it can later be
extended to include other requested features as well. Please have a look at the documentation for
more details about the new shortcodes.

The Tags and References system has been improved. The tags themselves are no longer case sensitive
when you use them in references, but they are still displayed as you typed them in the tag
definition when they are displayed in the user interface. Starting to type the `@` symbol in the
text editor, on a new line, will now open an auto-completer menu which will display available
options. It may not display all of your tags if you have a lot of them, but starting to type more
characters will filter the list down further.

You can now automatically create a note file for a new tag that you have added to a reference list
in a document, but is not yet defined in a project note. So, for instance, if you come up with a
new character while writing, and add a new tag to your `@char` references, you can right-click the
new tag and create a new note for that entry directly. In addition, it is now also possible to
right-click a heading in an open document and set the item label in the project tree to match the
heading.

In addition to the changes in the editor, the "References" panel below the document viewer has also
been completely redesigned. It now shows all the references to the document you are viewing as a
list, with a lot more details than before. In addition, tabs in the panel will appear to show all
the tags you have defined in your notes, sorted as one tab per category. Like for instance
Characters, Locations, Objects, etc. You can also give each note a short description comment on the
same format as the summary comments for chapters and scenes. The short description comment can be
added from the "Insert" menu under "Special Comments".

The last major change in this release is the new multi-select feature in the project tree. You can
now select multiple documents and folders using the mouse while pressing `Ctrl` or `Shift`. By
right-clicking the selected items, you can perform a limited set of operations on all of them, like
changing active status, and the status or importance labels. You can also drag and drop multiple
items under the condition that all the selected items are in the same folder, at the same level.
This restriction is in place due to limitations in the framework novelWriter is based on. But this
should help in cases where multiple documents need to be moved in and out of folders or between
folders. Note that adding the multi-select feature meant that the undo feature of the project tree
had to be removed. It may be added back later.

_These Release Notes also include the changes from the 2.2 Beta 1 and 2.2 RC 1 releases._

### Detailed Changelog

**Bugfixes**

* Fix column widths for columns with no text in the viewer panel lists, and fix an issues where
  icons were not updated on theme switch. Issue #1627. PR #1626.
* Fix auto-selection of words with apostrophes. Issue #1624. PR #1632.

**Usability**

* Use `Ctrl+K, H` for inserting short description comments (alias to synopsis), drop the space
  after the `%` symbol when inserting special comments, add a browse icon to the open open project
  dialog, and remove the popup warning for Alpha releases. PR #1626.
* Menu entries no longer clear the status bar message when they are hovered. This was caused by a
  status tip feature in Qt, which prints a blank message to the status bar. PR #1630.
* The novel view panel now scrolls to bring the current document into view when iteratively
  searching through documents in the project. Issue #1555. PR #1632.
* The progress bar on the Manuscript Build dialog now stays for 3 seconds after completion instead
  of 1 second. PR #1634.
* The document viewer panel now shows the importance label next to each entry, and double-clicking
  an entry will open it in the viewer. All entries also now show the content in tooltips so that
  the columns can be shrunk to only view the icon if there is too little space. Issue #16220.
  PR #1639.
* The editor toolbar no longer uses the same buttons for markdown and shortcodes style formatting.
  They have each received their separate buttons. Some additional space has been added between the
  two types of buttons to visually separate them. Issues #1636 and #1637. PR #1638.
* Convert the Synopsis and Comment buttons in the document viewer footer to buttons with both icon
  and text, and drop the label. Issue #1628. PR #1638.

**Internationalisation**

* Updated US English, Norwegian, Japanese, Latin American Spanish, French, and Italian
  translations. PRs #1625 and #1641.

**Documentation**

* The documentation has been updated to cover new features in 2.2. PR #1640.

**Code Improvements**

* Improve memory usage by making sure C++ objects are deleted when they are no longer used. There
  is an issue between the Python and Qt side of things where objects are left in memory and not
  properly garbage collected when they run out of scope. A number of deferred delete calls have
  been added that seems to solve most of these cases. A `--meminfo` flag has been added to the
  command line arguments to provide diagnostic data to help debug such issues. PR #1629.
* Improve handling of alert boxes and their memory clean up, and refactor event filters. PR #1631.
* Clean up unused methods in GUI extensions. PR #1634.

----

## Version 2.2 RC 1 [2023-11-26]

### Release Notes

This is a release candidate of the next release version, and is intended for testing purposes.
Please be careful when using this version on live writing projects, and make sure you take frequent
backups.

Please check the changelog for an overview of changes. The full release notes will be added to the
final release.

### Detailed Changelog

**Bugfixes**

* Revert the change of keyboard shortcut to delete a project tree item made in 2.2 Beta 1 as it
  blocks certain features in the editor. This is a regression. PR 1616.

**Features**

* The old References panel under the Document Viewer has been replaced with a completely new widget
  with a lot more features. The Back-references panel is still there, but is now a scrollable list
  with a lot more information. In addition, tabs for each category of tags are available when there
  are tags defined for them. These panels list all available tags, with a good deal of information
  about them that may be useful to the writer, as well as buttons to open them in the viewer or
  editor. Issues #925 and #998. PR #1606.
* Multi-select is now possible in the project tree, with some limitations. Drag and drop is only
  permitted if the selected items have the same parent item. Any other drag and drop selection will
  be cancelled and the user notified. A new context menu has been added for the case when multiple
  items are selected, with a reduced set of options that can be collectively applied to them.
  Issues #1549 and #1592. PR #1612.
* The "Scroll Past End" setting in Preferences has been added back in. It is slightly different
  than the old one, as this one uses the Qt Plain Text Editor implementation, which has some side
  effects some users may want to avoid. Issue #1602. PR #1605.
* For Windows users, there is now an "Add Dictionaries" tool in the Tools menu where new spell
  check dictionaries can be added. Links are provided to sources for these dictionaries, and a file
  selector tool to import the files into novelWriter. Issue #982. PR #1611.
* You can now update the name of a document by right-clicking on any heading inside the document
  and select "Set as Document Name". This will open the Rename dialog with the text of the heading
  pre-filled. Issue #1503. PR #1614.
* A new special comment, called "Short" can be added to Project Notes. They are identical to
  Synopsis comments, and are in fact just an alias for them. The "Short Description" will be
  displayed alongside the tags in the new panel under the Document Viewer. Issues #1617 and #1621.
  PRs #1617, #1619 and #1622.

**Usability**

* The feature to auto select word under cursor no longer uses the default Qt implementation, and
  has instead been implemented by iterating backward and forward in the text to find the nearest
  word boundaries. It will stop on characters that aren't Unicode alphanumeric as per Python's
  definition. Toggling markup will also move the cursor to after the markup if it was already at
  the end of the word. Otherwise it remains within the word at the same position. The word is not
  selected after formatting if it wasn't selected before. If no selection was made, and no word is
  auto selected, the formatting tags are inserted in-place with the cursor in the middle.
  Issues #1333 and #1598. PR #1600.
* The auto complete context menu is now only triggered on actual user input consisting of adding or
  removing a single character. PR #1601.
* Various improvements to the visibility of the cursor when the dimensions of the editor changes
  have been added. Like for instance keeping the cursor visible when opening or closing the Viewer
  panel, or toggling Focus Mode. Issues #1302 and #1478. PR #1608.
* The Manuscript Build dialog now has a button to open the output folder. Issue #1554. PR #1613.

**Code Improvements**

* Improve test coverage. PR #1607.

----

## Version 2.2 Beta 1 [2023-11-11]

### Release Notes

This is a beta release of the next release version, and is intended for testing purposes. Please be
careful when using this version on live writing projects, and make sure you take frequent backups.

Please check the changelog for an overview of changes. The full release notes will be added to the
final release.

### Detailed Changelog

**Features**

* novelWriter has a new logo and icon. PR #1593.
* The Document Editor is now a true plain text editor. This has a number of benefits and a couple
  of drawbacks. The most important benefits is that the editor responds a lot faster, and can hold
  much larger text documents. The big document limit has therefore been removed. It mostly affected
  automatic spell checking. The syntax highlighter and spell checker are also more efficient, which
  allows for needed improvements to these. The drawbacks are mainly that the editor now scrolls one
  line at a time, instead of scrolling pixel by pixel like before. PRs #1521 and #1525.
* Tags and References are now case insensitive. Their display name on the user interface remains
  the same as the value set for the `@tag` entry. Issue #1313. PRs #1522 and #1578.
* Keywords for Tags and References, and the References themselves, now have an auto-complete menu
  that pops up in the editor on lines starting with the `@` character. It will first suggest what
  keyword you want to use, and when it has been added, use that keyword to look up suggestions for
  references to add. The suggestions improve as you type by looking for the characters you've
  already typed in the tags you've previously defined. Issue #823. PR #1581.
* You can now right-click an undefined tag, and a context menu option to create a Project Note for
  that tag will appear in the menu. On selection, it will create a note in the first root folder of
  the correct kind, and set the title and tag to match the undefined reference, making it instantly
  defined. Issues #1580 and #823. PR #1582.
* Shortcodes have been added to the Document Editor. Shortcodes are HTML-like syntax, but uses
  square brackets instead of angular brackets. So `[b]text[/b]` will make the word "text" appear as
  bold. Shortcodes currently support bold, italic, strike trough, underline, superscript and
  subscript text. The first three are complimentary to the Markdown-like syntax that. The benefit
  of the shortcode emphasis syntax, however, is that it does not care about word boundaries, and
  can therefore be used any place in the text. Including in the middle of words. Issues #1337 and
  #1444. PRs #1540 and #1583.
* A show/hide toolbar has been added to the editor where tool buttons for formatting options are
  available. The toolbar is hidden by default, but can be activated from a three dots icon in the
  top left corner of the editor. Issue #1585. PR #1584.
* Build Definitions in the Manuscript Build tool can now be re-ordered, and the order is preserved
  when the tool is closed and re-opened. Issue #1542. PR #1591.

**Usability**

* The Settings menu in the sidebar now always pops out to the right and upwards from the bottom of
  the icon. The previous behaviour was not guaranteed to stay in the visible area of the screen.
  PR #1520.
* The right click action on a misspelled word now uses the actual spell checker data for lookup.
  Previously, the spell checker would underline a word that was misspelled, but the right click
  action actually had no way of reading where the error line was, so it had to guess again what
  word the user was clicking. Since these two parts of the code used different logic, they
  sometimes produced different results. The spell checker now saves the location of each spell
  check error, and the right click action retrieves this data when generating suggestions, which
  should eliminate the problem of picking the correct word boundaries. Issue #1532. PR #1525.
* The language of a project is not set in the New Project Wizard and in Project Settings. It is no
  longer defined in the Build Settings panel. Issue #1588. PR #1589.
* The way switching focus and view in the main GUI has changed. Pressing `Ctrl+T` will now switch
  focus to the Project or Novel Tree if focus is elsewhere, or if either have focus already, it
  will switch view to the other tree. Pressing `Ctrl+E` will switch focus and view to the Document
  Editor. Pressing `Ctrl+Shift+T` will do the same for the Outline View. The old Alt-based
  shortcuts have been removed. Issues #1310 and #1291. PR #1590.

**User Interface**

* The labels under the sidebar buttons have been removed. The tool tips have the necessary
  information. PR #1520.

**Other Improvements**

* Also the Tags and References keywords are now translated into the project language when these are
  included in Manuscript builds. As long as the phrases have been translated. PR #1586.

----

## Version 2.1.1 [2023-11-05]

### Release Notes

This is a patch release that fixes a layout issue and internationalisation issues with the new
Manuscript Build tool. It also fixes a number of issues related to bugs in the underlying Qt
framework that affects drag and drop functionality in the project tree. These issues were mostly
only affecting Debian Linux package releases.

Other, minor issues related to updating the editor on colour theme change and project word list
changes have been fixed as well. See the full changelog for more details.

### Detailed Changelog

**Bugfixes**

* Fix an issue with width of the last two columns on Selection page of the Build Settings dialog on
  Windows. They were far too wide by default. Issue #1551. PR #1553.
* Fix an issue where a lot of string were not translated to the UI language in the new Manuscript
  Build tool. Issue #1563. PR #1565.
* Fix an issue in the Document Viewer where it wouldn't scroll to a heading further down the page
  when following a reference pointing to it. Issue #1566. PR #1568.
* Add back in checks for illegal drag and drop moves in the project tree. In 2.0, the logic here
  was changed to set certain restrictions on the elements of the project tree itself, but there are
  numerous bugs in the Qt framework related to drag and drop, so the checks are ignored on at least
  Qt 5.15.8. In particular, it is possible to drop items on the root level, and it's possible to
  move root items to other locations. Neither should be possible and will severely mess up the
  project if done. Issue #1569. PR #1570.
* Add a custom auto-scroll feature when dragging an item in the project tree to near the top or
  bottom. This is actually a default feature of the tree widget in the Qt library, but this too is
  broken in some versions of Qt 5.15.x. The default feature has been permanently disabled and
  replaced by a custom written feature that behaves similarly. Issue #1561. PR #1571.
* Fix an issue where the editor document wasn't re-highlighted when the Syntax Theme for it was
  changed. Issue #1535. PR #1573.
* Fix an issue where editing the Project Word List would not refresh the spell checking of the
  editor. Issue #1559. PR #1573.

**Usability**

* Changed how the default UI language is selected. It used to default to the system locale, but
  that is now changed to British English if the system local is not available in novelWriter. The
  only real effects of this is that the dropdown box in Preferences now selects British English if
  the system locale is not available rather than the first in the list (currently Deutch). The
  second effect is that the language on buttons and other Qt components will match the rest of the
  UI. Issue #1564. PR #1565.
* There is a bug in Qt on Wayland desktops where menus don't open in the correct location.
  According to one Qt ticket, QTBUG-68636, this can be mitigated by ensuring all QMenu instances
  have a parent set. This does not fix all issues, but it should help. The menus without a parent
  set have now been updated. Issue #1536. PR #1572.

**Documentation**

* Fixed a number of spelling errors and typing mistakes in the documentation for 2.1. Contributed
  by @nisemono-neko. PR #1567.

----

## Version 2.1 [2023-10-17]

### Release Notes

The primary focus of this release has been a complete redesign of the Build Tool, that is, the tool
that assembles your project into a manuscript document. The new tool, called the "Manuscript Build
Tool" allows you to define multiple build definitions for your project. The build definitions are
edited in a new Manuscript Build Settings dialog, with a lot more options than the old tool.

The reason for this redesign is a long list of feature requests that could not easily be
accommodated in the old, much simpler tool. Far from all the features have been added yet, but now
that the new tool is in place, they will be gradually added in the coming releases.

The key feature added in this release is the extended control you now have for selecting exactly
what part of your project is included in a given build definition. You have the same filters for
selecting documents and notes, and turning on or off root folders as before, but you can now easily
override on a per-document basis what is included or excluded in addition to the filter.

A second major improvement is a better tool to format your manuscript headings. You no longer have
to look up formatting codes and add them manually. Instead, there is now a heading format editor in
the Build Settings dialog for creating the header format, with syntax highlighting included.

#### Other Changes

Among other features is a new option to duplicate documents and folders in the project tree. The
duplicate feature is available from the right-click menu. A proper light colour theme has also been
added. In most cases it will be the same as the default theme, depending on your platform.

There are other, minor improvements as well, and a lot of code improvements under the hood. For a
full list of changes, see the detailed changelogs.

_These Release Notes also include the changes from the 2.1 Beta 1 and 2.1 RC 1 releases._

### Detailed Changelog

**Usability**

* A widget has been added to the Build Manuscript tool main window to show some select build
  settings for the selected build definition. This should make it a little easier to find the
  wanted build definition if there are many available. PR #1516.
* All columns on the Writing Stats tool now uses the same fixed width font. Issue #1442, PR #1518.

**Documentation**

* The documentation has received significant updates for the 2.1 release. PR #1531.

**Packaging and Installation**

* Python 3.7 support has officially been dropped. Python 3.7 has reached end of life, and dropping
  it relaxes some restrictions on development. PR #1515.
* MacOS and Windows is now tested against Python 3.11, and 3.12 has been added to Linux. PR #1515.

----

## Version 2.1 RC 1 [2023-08-31]

### Release Notes

This is a release candidate of the next release version, and is intended for testing purposes.
Please be careful when using this version on live writing projects, and make sure you take frequent
backups.

Please check the changelog for an overview of changes. The full release notes will be added to the
final release.

### Detailed Changelog

**Bugfixes**

* Fixed an issue where closing modal dialogs would close their parent. Issue #1494. PR #1496.
* The log output no longer prints an error message if the project does not have anything in its
  custom dictionary. PR #1495.

**Usability**

* novelWriter will no longer try to restore full screen mode if full screen was activated when it
  was last closed. This never worked right anyway. PR #1498.
* There are several usability updates for the Build Settings tool. Please check the PR for details.
  Some key changes are that the build dialogs are now children of the main GUI, so they can be
  moved freely from each other. The Selection page has been given a new look that should hopefully
  make it easier to understand, and the side bar for the tool has been redesigned. A few labels
  have also been changed to be easier to understand. Issue #1497. PR #1499.
* The alert and message boxes have been reimplemented with the full feature set of the Qt message
  box dialog instead of using the quick access functions with limited functionality. PR #1501.
* A project's spell check dictionary can now be set directly from the Tools menu. Issue #1260.
  PR #1508.
* The document details dialog box now shows a document's creation and update date if that has been
  set. Issue #1423. PR #1510.
* Moving the mouse wheel on any area within the border of the text editor or viewer will now scroll
  the document. Issue #1425. PR #1511.

**Code Improvements**

* A new shared data instance now owns the Gui Theme, the Project class and holds a link to the main
  Gui instance as well. This new class also handles message and alert boxes. The project instance
  is now destroyed and recreated between each project close/open cycle. This should guard better
  from project to project data leakage. PRs #1502 and #1504.
* The spell checker instance has been moved to the new shared data instance where it is destroyed
  and recreated together with the project instance. This blocks against bleed-through of the user's
  custom dictionary. PR #1508.
* Text hash (SHA1) and creation and update time stamps are now added to the document file's meta
  data section. The hash is used to detect file changes outside of novelWriter while documents are
  open. The old checker has been deleted. Issue #1423. PR #1509.

----

## Version 2.1 Beta 1 [2023-07-30]

### Release Notes

This is a beta release of the next release version, and is intended for testing purposes. Please be
careful when using this version on live writing projects, and make sure you take frequent backups.

Please check the changelog for an overview of changes. The full release notes will be added to the
final release.

### Detailed Changelog

**Usability**

* When the main window is resized, the change in size is only assigned to the editor and viewer. To
  resize the project tree area, its slider needs to be moved. PR #1388.
* The default text font on MacOS is now Helvetica instead of Courier. Issue #1463. PR #1479.
* Backup files now contain the project name again. Issue #1476. PR #1484.
* The backup success dialog now displays the file size of the backup file. Issue #1453. PR #1484.
* New root folders in the Project Tree now appear next to the root folder of the item selected when
  the request to make the root folder was made. Previously, it would appear at the bottom of the
  Project Tree. Issue #1259. PR #1487.

**Features**

* A new Manuscript Build Tool has been added. The new tool allows for detailed handling of which
  documents are included in a build, as well as a much better tool for formatting headers. It also
  allows for saving multiple build presets. PRs #1389 and #1466. Issues #971, #1315 and #1448.
* Exported ODT documents now have an accessible style for scene separators. It is also possible to
  define page size and margin sizes from the new build tool. Issue #622. PR #1477.
* A proper light colour theme has been added. The default theme will usually default to light
  colours, but in Qt6 it will not depending on host OS settings, so creating a proper light theme
  is needed. This also allows for some tweaking of the colours. The contrast of the dark theme has
  been improved a bit as well, and a default icon theme is now selected based on the lightness of
  the background if an icon theme is not specified in the theme definition file.
  Issues #1472 and #1473. PR #1475.
* Documents, folders and root folders can now be duplicated from the Project Tree, including all
  child elements. The duplicated content is stored next to the source items, and can then be moved
  to wherever the user wants a copy. Issue #1469. PR #1480.
* A set of new keyboard shortcuts have been added to make some types of navigation in the Project
  Tree easier. `Alt+Up` and `Alt+Down` will move between sibling items in the tree, skipping child
  items. `Alt+Left` will move to the parent of the selected item without triggering the collapse of
  the node like the `Left` key does. `Alt+Right` does the reverse, and both expands the node and
  moves to the first child in one click. Issue #1348. PRs #1488 and #1489.

**Packaging and Installation**

* Support for Python 3.7 is no longer maintained, but has not officially been dropped. It is
  expected to be dropped for the final release of 2.1. PR #1452.
* The `lxml` package has been removed from the source code, dropping it as a dependency of
  novelWriter. The standard Python `xml` library is used instead. The standard library is somewhat
  limited, which is why it wasn't originally used, but when dropping support for Python 3.7, it is
  now good alternative. Issue #1257. PR #1452.
* The `setup.py` file has been removed. The custom packaging utilities in the old `setup.py` file
  are now available in `pkgutils.py` instead. Issues #1437 and #1438. PR #1483.

**Code Improvements**

* All imports of modules are now direct imports instead of going via init files. All subfolder init
  files have been reduced to empty files. PR #1262.
* The mocking of the main config object in the test suite has been rewritten to be easier to deal
  with when writing tests. The new approach also removes the need to access the config object via
  an attribute in many classes, and is now instead accessed directly. This should give a tiny
  performance boost as a bonus. PR #1447.
* The building of manuscript documents from novelWriter source text is now handled by a core
  builder class, thus separating it from any GUI module. Previously, this was baked into the build
  tool. PR #1316.
* SVG icons have been optimised in terms of storage size and object complexity. PR #1456.
* The file names for the project meta data files have been simplified and references to legacy
  formats removed. The wordlist has been converted to a JSON file, and the session log to a JSON
  Lines file. All old files are renamed or converted on the fly when opening the project. PR #1464.
* The core project item and tree classes have been modified to improve how items, and in
  particular, orphaned items are handled. These are mostly internal changes that simplifies how
  items are accessed in the source code. Issue #1481. PR #1482.
* Many of the above PRs adds type annotations to classes and functions in the source code. These
  will be added gradually to the entire source code going forward.

----

## Version 2.0.7 [2023-04-16]

### Release Notes

This is a patch release that fixes a few issues and adds a Japanese translation.

The issues were mostly related to spell checking. In particular, issues with finding the word
boundary when using underscore characters for italics markup. These issues should now be resolved.
In addition, escaped markup characters are now rendered properly in HTML and ODT build formats.

A few usability improvements have also been made. The Add Item menu in the project tree no longer
shows the options to create Novel Documents when an item in the tree is selected that cannot hold
such a document. In addition, the "Change Label" context menu entry has been changed to say
"Rename", which is a more logical choice.

### Detailed Changelog

**Bugfixes**

* Fixed an issue where novelWriter sometimes shows up in the desktop environment on Linux under
  another name than it's supposed to, which meant it would show up without the correct icon. The
  desktop environment was apparently guessing its name based on various values. It is now set
  explicitly. PR #1405.
* Fixed an issue where the syntax highlighting for spell checked words were not cleared when spell
  checking was disabled. Issue #1414. PR #1416.
* Fixed a series of issues with spell checking of words and sentences with italics styling using
  underscores. The spell checker relies on RegEx for splitting words, and RegEx considers the
  underscore a word character. Issue #1415. PR #1417.
* Fixed an issue where escaped markup characters were not being cleaned up when building HTML and
  ODT outputs. Issue #1412. PR #1418.

**Usability Fixes**

* The context menu entry "Change Label" in the project tree has now been changed to say "Rename",
  which matches with the main menu, and is also more in line with what users expect. PR #1403.
* The entries for creating new Novel Documents in the project tree's Add Item menu are now hidden
  when the select item in the tree does not allow Novel Documents. This is less confusing than the
  previous behaviour where it would just create a Project Note regardless of selected file option.
  Issue #1404. PR #1406.

**Internationalisation**

* Added Japanese translation, contributed by @hebekeg. PR #1407.
* Updated existing translations. PR #1407.

**Packaging**

* Legacy AppImage formats have been added to support glibc 2.24. This is a temporary solution until
  the AppImage base image is deprecated later in 2023. Issue #1391. PR #1410.

----

## Version 2.0.6 [2023-02-26]

### Release Notes

This is a patch release that fixes a few minor bugs and a broken feature.

When opening a document from the Novel Tree or Outline View, the Project Tree would receive focus
even when it was hidden. This has been corrected and no focus change is made. The Project Tree now
also receives focus automatically when a new Project Item is created.

The backlinks in the Reference Panel below the Document Viewer were no longer working. They have
now been fixed. They were broken due to a change in the link format in 2.0.

### Detailed Changelog

**Bugfixes**

* The Reference Panel link would no longer recognise the new, shorter links after the 2.0 project
  index change. The explicit check has now been made more lenient and will accept any link that is
  at least 13 characters long (the length of a document handle). Test coverage has been added for
  handling Reference Panel links. Issue #1378. PR #1379.
* The `setSelectedItem` method of the project tree class had a `setFocus()` call. It should not do
  this as global focus is handled by the main GUI class, and doing this explicitly in the
  `setSelectedItem` method is presumptuous. Issue #1369. PR #1379.

**Usability Fixes**

* When creating new items in the project tree via shortcuts, the project tree receives focus. Since
  these actions can be accessed when the project tree does not have focus, a user would have to
  switch focus to be able to open new items. The tree now automatically receives focus when a new
  item is created. Issue #1376. PR #1379.

----

## Version 2.0.5 [2023-02-12]

### Release Notes

This is a patch release that fixes a number of minor bugs and usability issues.

The Project Details dialog now properly updates when another project is opened, and the "Total
editing time" value has a less ambiguous time format. The editor no longer inserts blank lines if
block formats are applied to an empty line. The optional last column in the Novel Tree will now
show all items of the selected type, not only the first, and the column size can be adjusted from
the same menu where the column content is selected. The Open Document build output has been updated
to ODF 1.3 extended format, and passes validation.

An Italian translation has been added, and Russian is currently available for project builds. A
full translation into Russian is on its way.

### Detailed Changelog

**Bugfixes**

* Fixed an issue where the Title, Project Name and Author values of the Project Dialog would not
  refresh when a project was closed and another opened. The issue is with the Qt library and
  caching of the dialog, but novelWriter forces a refresh of the labels. These three were
  previously missing though. Issue #1336. PR #1339.
* Add a check to the data storage class that a path exists before it is returned to other classes
  that uses them for file I/O. Issue #1317. PR #1342.
* Fixed some issues with the Open Document build format as the produced document wasn't compliant
  with the standard. It is now compliant with ODF 1.3 extended format. Issue #1359. PR #1360.

**Usability Fixes**

* The "Total editing time" label on the Project Details dialog now uses the same time format as the
  status bar. That is, HH:MM:SS for times less than 24 hours, and D-HH:MM:SS for times from 24
  hours and above. Issue #1335. PR #1339.
* Fixed an issue where applying block formatting to an empty line would insert a blank line before
  it. This is a consequence of the change from #1175. The line break is now only added if the line
  is _not_ blank. Issues #1349 and #1350. PR #1354.
* The optional third column in the Novel Tree now shows all references for the selected category
  instead of just the first one. The maximum width of the column can also be selected from the
  Novel Tree config menu. Issue #1351. PR #1355.
* The Open Document produced by the build tool now has the necessary title and author meta data set
  so that it can be used in LibreOffice. Other meta data has also been added. Issue #1359.
  PR #1360.

**Internationalisation**

* Existing translations for US English, Norwegian, Brazilian Portuguese, Latin American Spanish,
  and German have been updated. French and Dutch are partially updated. PR #1341.
* Russian project variables have been added. Full translation is forthcoming. Contributed by
  Aleksey (@SKYnv). PR #1341.
* A complete Italian translation has been added. Contributed by Riccardo Mangili. PR #1341.

**Packaging**

* Added App Bundle and DMG packages for MacOS. Contributed by @Ryex. PRs #1276 and #1340.

----

## Version 2.0.4 [2023-01-29]

### Release Notes

This is a patch release that fixes a bug where novelWriter would crash if PyQt5 version 5.15.8 was
installed and imported.

### Detailed Changelog

**Bugfixes**

* Fixed an issue with the version check against PyQt5, which was imported from the wrong package
  when running novelWriter with PyQt5 version 5.15.8, released 2023-01-28. Issue #1324. PR #1325.

----

## Version 2.0.3 [2023-01-08]

### Release Notes

This is a patch release that fixes a few bugs and usability issues. The editing of status and
importance labels in Project Settings should now be a bit more intuitive. Opening a document from
the Outline View that is already open in the editor should now switch to the editor view. The
convert folder to note or document feature in the project tree has also been fixed. Some icons have
been updated and a rendering issue with one of them fixed. Chinese, Norwegian, US English, German
and Spanish translations have been updated as well. A new credits tab has been added to the About
dialog box, replacing the Credits section on the main About tab.

### Detailed Changelog

**Bugfixes**

* Fixed an issue with one of the active icons for the project tree. The SVG paths were not properly
  joined. Issue #1297. PR #1299.
* Fixed an issue where the new open project routine for 2.0 would not check that a project exists
  before trying to open it. This resulted in the open process creating all the expected folders in
  the designated location before realising there was no project there. Issue #1300. PR #1301.
* Fixed an issue with the convert folder to document or note functionality was no longer working.
  The context menu entries were actually just calling the function for converting a file.
  Issue #1305. PR #1306.
* Fixed an issue where the app may crash if an item is added as a child of an item that exists, but
  has invalid settings such that it is rejected by the project tree builder function when the
  project is opened. Now, only items with a parent item that has already been added will be allowed
  into the project tree. The issue was caused by an invalid project file, and is not likely to
  occur during normal use, but such events should still be handled rather than crash the app.
  Issue #1283. PR #1309.

**User Interface**

* The CREDITS.md file has been updated, and its content is now also available in a "Credits" tab in
  the About dialog in the app. The old credits section of the "About" tab has been removed.
  PR #1298.
* Fixed a usability issue where double-clicking an entry in the Outline that belongs to a document
  that is already open in the editor does nothing. Now, the app switches view to the editor when
  the heading is clicked. Issue #1291. PR #1306.
* Change how the editing of status and importance labels work in Project Settings. The form at the
  bottom of the tabs is now always active when a label is selected, and always inactive when none
  is selected. Issue #1290. PR #1308.

**Internationalisation**

* Update Chinese translation. PR #1298.
* Update Norwegian, US English, German and Spanish translations. PR #1311.

**Other Changes**

* An icon theme can now be loaded from the user's data folder alongside a custom user theme.
  Issue #1297. PR #1299.
* Some Inkscape format SVG files have been converted to Plain SVG. PR #1299.

----

## Version 2.0.2 [2022-12-01]

### Release Notes

This is a patch release that fixes a minor issues with syntax highlighting not updating when the
highlighting preferences were changed. It also fixes an issue that broke the FreeBSD release.

### Detailed Changelog

**Bugfixes**

* Fixed an issue where changing the Highlighting Preferences for highlighting quotes, emphasis, and
  multiple or trailing spaces would not reload the syntax highlighter in the editor. The changes
  would only take effect after restarting the app. Issue #1274. PR #1278.

**Packaging and Installation**

* The 2.0.1 release was broken on Linux, but was fixed and the packages rebuilt. However, the
  FreeBSD port was still broken. This release fixes this issue. Issue #1277. PR #1272.

----

## Version 2.0.1 [2022-11-29]

### Release Notes

This is a patch release that fixes a minor issues with loading custom GUI themes that haven't been
updated to include the icon theme setting. The patch also updates the French translation.

### Detailed Changelog

**Bugfixes**

* Fixed an issue where starting the app with a custom GUI theme enabled would not load any icons at
  all if the `icontheme` setting isn't specified. The app now loads the `typicons_light` theme by
  default if no icon theme is set. Issue #1263. PR #1264.

**Internationalisation**

* The French translations has now been completed by @aaribaud. PR #1265.

----

## Version 2.0 [2022-11-28]

### Release Notes

This release includes a major update to the way your project is managed. It also modernises the
user interface. The project file format has also been updated, and your projects will be upgraded
the first time you open them in this release.

There are some major changes under the hood in this release. A lot of the code has been rewritten
and split up into smaller components. A lot of this is to make it more efficient, but also to make
it more modular in preparation for planned future additions. Most of these changes don't affect you
as the user, but there are also a number of big feature changes that you will notice.

#### User Interface Changes

The tabs used to switch between the Project Tree and Novel Tree, as well as between the Editor and
Outline views, have been replaced with a side bar. The side bar is located on the left side of the
main window, and gives you the option to select between "Project Tree View", "Novel Tree View" and
"Outline Tree View". They correspond to the previous tabs.

The side bar also includes a shortcut to the "Build Novel Project" tool. The "Project Details",
"Writing Statistics" and "Settings" buttons that were previously below the project tree are now
located at the bottom of the side bar.

All three views have also been given updates. They each have a label and a toolbar. The Project
Tree View has a dropdown with quick links to all your root folders, which should make it easier to
navigate a large project tree. You can activate the link menu by pressing `Ctrl+L` while in the
Project Tree, so you don't need to move your mouse.

A dropdown menu with all the options for adding new items to your project has also been added to
this toolbar. This too can be activated directly with a shortcut, `Ctrl+N`. More options are
available under the menu button, and there are also a set of move up and down buttons for moving
items.

The Novel Tree View and Novel Outline View have also received toolbars and controls that let you
select which data to show, and customise the view.

#### Changes to Project Structure

A number of changes have been made to how you organise your project in the Project Tree View. For
instance, you are now allowed to add as many root folders as you want, and as many of each kind as
you want. Several users have asked for the ability to add multiple Novel folders, so the old
restriction of only one of each has been removed.

You can now also move documents freely between all folders. The Status or Importance values will
switch place depending on the type of root folder your document is in, but the other value should
be preserved if you move the document back. Previously, they were saved as the same value in your
project, so moving them would imply they were overwritten. The new project file format introduced
with this release has no such restriction.

Your documents are now also able to have other documents as child items. This is another feature
added based on feedback. You no longer need to make a chapter folder and add chapter files inside
it together with the scene documents. You can add the scene documents directly under the chapter
document and drop the folder entirely. If needed, you can convert an existing folder into a
document at any time. However, you are not allowed to convert a document into a folder.

The check mark icon that previously indicated whether a document was included or not in a
manuscript build has been replaced with an active/inactive flag. This was done in preparation for
changes to the Build Novel Project tool which will come in the next release. The active/inactive
flag is now primarily just an indicator to you as the writer whether the document is to be
considered a part of your project or not. That said, an inactive setting still causes it to be
excluded from the Novel Tree View and the Novel Outline View.

The context (right click) menu for the Project Tree has also been updated. You can make nearly all
changes to the item directly from this menu, with the exception of editing the item label, which
still requires a dialog box.

The Split and Merge tools have been rewritten from scratch. You should now have multiple options on
how to structure the resulting document or documents. You can access the new tools from the
"Transform" submenu when right-clicking a project item that supports splitting or merging.

#### Novel and Outline View

The Novel Tree View and Novel Outline View panels have been given a new design. The heading level
is now shown as an indent with a coloured bar that uses the same colour coding as the document
icons. They are technically no longer tree views, but rather a Table of Contents of a specific
novel root folder. If you have multiple novel root folders, you can select which one to view.

In the Novel Tree View, you now also have the option to hide or show a third column of data.
Currently, you can choose between "Point of View Character", "Focus Character" and "Novel Plot". If
you referenced more than one in the document, the column will only show the first entry, so make
sure the most important one is listed first in your document if you use this feature. An arrow icon
is also visible at the end of each row in the tree, and if you click on it, a tool tip should pop
up showing you all the meta data collected for that specific heading in your text.

#### Other Changes

There has been a lot of changes under the hood as well, especially in regards to how the project
structure is handled and saved. The project index has also been almost completely rewritten, and
now collects information about your project more efficiently. This improves the way the project
tree determines which document icon to show you, and it also makes the Novel Tree View more
informative as the data there is updated a lot more frequently.

The New Project Wizard has been updated with some new features, and simplified a bit. The Project
Settings dialog has been updated to reflect some of the same changes.

_These Release Notes also include the changes from 2.0 pre-releases._

### Detailed Changelog

**User Interface**

* The novel tree now updates items that have meta data changes, including for the optional third
  column. Issue #1240. PR #1241.
* When the editor opens or moves on a specific line, the line is now scrolled to the position in
  the editor defined by the typewriter scrolling setting in Preferences. Previously, lines were
  scrolled to the bottom of the editor. Issue #1239. PR #1243.
* When a document is requested opened, but is already open, it is no longer re-opened. Previously,
  this was treated as an implied refresh request, but there are a number of other cases where this
  may be triggered. The main issue here is that it would reset the undo history, which can be
  annoying. Issue #1242. PR #1243.
* The third column in the novel tree now has a max width, and will only display the first reference
  of the list of references for that item. Issue #1238. PR #1245.
* The label at the top of the novel tree becomes a dropdown box when there are more than one novel
  root folder in the project. Issue #1250. PR #1252.
* The author setting in the New Project Wizard and Project Settings is now a normal text box,
  instead of a multi line input box. Only one author value is now saved in the project XML file.
  The field is anyway free text, so the user is free to add multiple authors in the box. For
  projects that already have multiple authors set, the value needs to be set anew. PR #1258.

**Internationalisation**

* German translation has been added by @HeyMyian. PR #1033.
* Other translations have been updated from Crowdin for 2.0. PRs #1251, #1253

**Documentation**

* The documentation has been updated to reflect 2.0 changes. Issue #1070, #1158 and #1181.
  PRs #1248 and #1255.
* Add project XML file format specification. Issue #1012. PRs #1249 and #1254.

**Code Improvements**

* Fixed an issue with circular imports mainly triggered from the test suite. PR #1166.
* Instead of assigning headers in a document a key by its line number, the headings are now
  assigned sequential keys. This makes it easier to detect actual meta data changes, which would
  otherwise be triggered by a change of line number as well. PR #1241.
* Cleaned up the closing project process. Issue #1237. PR #1247.
* The combo boxes to select which novel root folder to display in various locations have been
  merged into a special novel selector class to avoid duplication of code and inconsistent
  behaviour. PRs #1252 and #1253.

----

## Version 2.0 RC 2 [2022-11-13]

### Release Notes

This is a release candidate of the next release version, and is intended for testing purposes.
Please be careful when using this version on live writing projects, and make sure you take frequent
backups.

Please check the changelog for an overview of changes. The full release notes will be added to the
final release.

### Detailed Changelog

Note: This release introduces a new Project XML format with version number 1.5. When the project is
opened, a request to update the file format will show up.

**Bugfixes**

* The custom folders for user defined themes and syntax were not created properly when the app was
  first launched on a new computer. The folders were successfully created on a second launch. The
  error was handled, but reported. This was caused by the folder creation process being in the
  wrong order. Issue #1180. PR #1184.
* Fixed context menu entries for split and merge having inconsistent labels. Issue #1199. PR #1197.

**User Interface**

* The exported status for document items have been renamed to active/inactive. Their icons have
  also been updated. Issues #1196 and #1198. PRs #1200 and #1216.
* The status/importance context menu now shows which label is the current. Issue #1202. PR #1207.
* The status/importance context menu now has a "Manage Labels" action that opens the Project
  Settings dialog at the correct place. Issue #1203. PR #1207.
* Both GUI theme and syntax theme can now be updated without restarting the app. Issue #1171.
  PR #1212.
* The GUI theme now determines which icon theme is to be loaded. It is no longer a separate
  setting. The icon theme can also be reloaded without restart. Issue #1172. PR #1212.
* The block formatting features in the Format menu now also works on empty lines. Issue #1178.
  PR #1214.
* There is now a Format menu entry and shortcut code for synopsis comments. Issue #1177. PR #1214.
* The split document dialog now has the option to move teh source document to trash. Issue #1179.
  PR #1217.

**Other Changes**

* Archived documents are now partially indexed. This mainly means that the item will have the
  correct document icon in the project tree corresponding to its main heading. Issue #1176.
  PR #1183.
* The option to add notes files in the Project Wizard now automatically switches off if there are
  no notes categories enabled. Issue #1192. PR #1201.
* When a project is opened for the first time, the first document in the project is also opened.
  Issue #1219. PR #1223.
* When there is no project open, the toolbars on the Project Tree, Novel View and Outline View are
  disabled. They are enabled only when a project is loaded. Issue #1220. PR #1230.

**Installation and Packaging**

* The AppImage release now has version information in the package name. Issue #1182. PR #1218.

**Code Improvements**

* The main heading of a document is now stored in the item class instead of the index. PR #1183.
* The common module checker functions no longer allow None values. The only one needing it was the
  string checker. A new string checker that allows None has been added for those cases. This makes
  type discovery in the code editor easier. Issue #1185. PR #1188.
* Verbose logging has been removed. The lowest severity level is now DEBUG. Issue #1186. PR #1191.
* Added a number of None checks in the code where especially Qt calls could potentially return
  None, even if they were unlikely to do so. PR #1197.
* Renamed the status bar attribute in the main GUI class as it conflicts with a Qt method.
  Issue #1190. PR #1197.
* The data access methods for the custom config file parser have been improved to better report
  correct type information. PR #1197.
* Saving and loading of XML data is now handled by a separate set of reader and writer classes. The
  reader class is capable of reading all file formats that have been used thus far. The various
  data classes have been improved, and a new XML file format version 1.5 added. Issue #1189.
  PRs #1221 and #1232.
* The index is now automatically rebuilt when the project file format is updated. Issue #1235.
  PR #1236.
* The project folder on disk is now wrapped in a storage class that the project accesses files
  through. It also handles lock files and archiving used for backup. The change is in preparation
  for adding a potential single file format. Issue #1222. PR #1225.
* The Project Wizard now creates the project on disk, and then opens it. This replaces the old
  method where the new project was built directly into the current session. This caused a few
  inconsistencies from time to time, and was a duplicate way of getting a project into the session.
  Issue #1152. PR #1225.
* The Config class has been refactored extensively and now also uses pathlib for all paths. Tests
  are also switched to using pathlib. Issue #1224. PRs #1228 and #1229.
* The updating of tree order method of the project tree class has been updated for better
  performance. PR #1236.

----

## Version 2.0 RC 1 [2022-10-17]

### Release Notes

This is a release candidate of the next release version, and is intended for testing purposes.
Please be careful when using this version on live writing projects, and make sure you take frequent
backups.

Please check the changelog for an overview of changes. The full release notes will be added to the
final release.

**Note:** As of the 2.0 release, novelWriter requires Qt 5.10 or higher and Python 3.7 or higher.

### Detailed Changelog

**Note:** This will no longer be release 1.7, but 2.0 instead due to the major changes to the User
Interface. PR #1146.

**Features**

* The add new documents feature has been made a little smarter and now tries to choose whether the
  added document should be a sibling or a child to the selected document. Issue #1107. PR #1110.
* A folder in the Project Tree can now be converted to a Novel Document or Project Note from the
  item's context menu. This makes sense now that documents can have child items. Issue #1071.
  PR #1128.
* All child elements of an item in the Project Tree can now be collectively expanded or collapsed
  from the context menu. The same action can be triggered on the entire tree from the menu button
  at the top. Issue #1122. PR #1129.
* If using the auto-insert feature for spaces next to punctuation designed for for instance French,
  any existing spaces are first stripped before the correct space character is added. Some users
  find it hard to unlearn the reflex to type the space. Issue #1061. PR #1131.
* The Project Tree now has Quick Links for navigating directly between root folders. This is
  convenient for very large projects. Issue #1137. PR #1165.
* It is now possible to filter out entire root folders on the Build Tool. Issue #1138. PR #1168.

**Bugfixes**

* Fixed a typo in the Lorem Ipsum tool and set a max width for the views bar. PR #1065.
* The language set in the Build Tool is now properly exported to Open Document files. Previously,
  it would be set to English regardless of the user's selection. Issue #1073. PR #1077.
* Since the text editor cursor extends to the right of its position in the window, it would
  disappear under the right-hand margin if it reached the edge. A minimum margin of the width of
  the cursor has been added to the editor, and the same value subtracted from the margin of the
  viewbox. Thus, the cursor no longer disappears. Issue #1112. PR #1113.
* The `Shift+Enter` key combination no longer inserts a Unicode line separator in the text editor.
  Issue #1150. PR #1151.
* Fixed an issue where idle time would not be properly reset when a new project was created.
  Issue #1149. PR #1153.
* Removed the context menu that would appear on the Views Bar, from which the bar could be hidden.
  This is some feature imposed by the Qt library, and it is not wanted. Issue #1147. PR #1153.

**Known Issues**

* An attempt has been made to fix the missing mime icon for novelWriter projects on Linux. The
  newer versions of Nautilus don't seem to display the correct icon due to some changes in the way
  icons are extracted from the theme. The icon displays fine in other places. PR #1068.

**Internationalisation**

* Norwegian and US English translations have been updated. PR #1170.

**User Interface**

* The New Project Wizard has been updated based on user feedback. The "Working Title" setting is
  now called "Project Name". The number of root folders one can create on the options page has been
  reduced to the standard ones. An option to add sample notes has been added, and the option to
  generate chapter folders has been removed. The "Minimal Project" option also no longer creates
  folders. An Archive root folder is automatically added to all new projects, and a Trash folder is
  added to custom projects. PR #1067.
* The border around a lot of Widgets on the main GUI have been removed. PR #1069.
* The Views Bar has been updated since the beta re;ease with better icons, tooltips, and an
  expanding menu on the Settings button. The Build Tool can now also be accessed from the Views
  Bar. PR #1069.
* The editor theme setting in Preferences has been moved back to the General tab where users seem
  to expect to find it. PR #1069.
* A toolbar has been added to the Outline View where the user can select which Novel folder to
  view. A refresh button for a forced reload of the selected Novel folder has been added, and the
  menu to select which columns to show has been added to a new button. This makes it easier to find
  for users instead of having to right-click the table header. Issue #1105. PRs #1063, #1094, and
  #1111.
* The Rebuild Outline and Auto-Update Outline options have been removed from the Main Menu.
  PR #1063.
* The Project Tree has been redesigned. The header is now hidden, and the columns resize
  automatically. A toolbar has been added with buttons for moving items up and down in the tree, a
  button for adding new files, folders and root folders, and a menu button for further options
  affecting the whole tree. These features have mostly bee removed from the Main Menu. PR #1079.
* The context menu of the Project Tree has been rewritten completely. It is now possible to set
  importance and status directly from this menu. Part of issue #973. PRs #1079 and #1105.
* The Edit Item dialog has been replaced with a simple Edit Label dialog. Most of the features
  handled by the old dialog have been moved to the Project Tree context menu. PR #1082.
* The Novel View has been redesigned to match the new Outline View and Project Tree. The header is
  now hidden, and the columns auto-size. The third column can be selected from a set of options, or
  be hidden entirely. A button with a menu can be used to select which Novel folder to show.
  Issue #1041. PR #1084.
* An arrow icon has been added behind each item in the Novel View. Clicking it, will pop up a
  tooltip showing the collected meta data for the heading the item represents. PR #1088.
* The Project Details dialog now supports multiple novel folders. Issue #1078. PRs #1130 and #1167.
* The Split and Merge tools have been rewritten to work with the new feature of allowing documents
  to have child documents. The tools have also had more options added to them. The feature is now
  accessible through the Project Tree item's context menu, and is no longer available from the Main
  Menu. Issues #1072 and #1032. PRs #1148 and #1154.

**Installation and Packaging**

* AppImage distribution has been added by @Ryex. Issue #1091. PR #1092.

**Code Improvements**

* A new test project generator function has been added to replace the dependency on the New Project
  tools in the app itself. This ensures that changing the in-app feature doesn't affect the entire
  test suite. Over time, this generator function should also replace the minimal sample project
  saved in the test suite. PR #1067.
* The index class has been rewritten. The index data is now stored in a hierarchy of objects rather
  than a set of nested dictionaries. The `itemIndex` holds all the data collected from the project,
  and the `tagsIndex` is a reverse lookup index for linking tags back to where they are used. The
  reading/writing of the index to disk between sessions is now handled by pack/unpack functions in
  each object. The index will be regenerated when the user first opens a project as it has been
  completely restructured. PR #1074.
* The index instance is now an instance of the project class, not the main GUI. PR #1074.
* The Outline View has been restructured into a single parent widget in the same manner as the
  Novel View was in the previous pre-release. Related to #1041. PR #1063.
* A lot of main GUI objects have been given new names in the code to better represent what they do.
  PR #1081.
* The converter for the old 1.0 project structure has been simplified. Mostly to reduce the amount
  of code and number of translation labels needed for it. It now produces a single error if
  something went wrong. PR #1083.
* A number of unused icons have been removed from the code base. PR #1164.
* All checks for Qt versions below 5.10 have been removed. PR #1174.

**Not Implemented**

* An idea to make the indexer run in the global thread pool was not implemented. Issue #1076.
* Feature #997 is now obsolete due to the changes made to the Edit Item dialog in #1082.
* Feature #1106 is not implemented. It proposes to hide the option to select Novel folder if there
  is only one. We will see if this is really needed based on user feedback.

----

## Version 2.0 Beta 1 [2022-05-17]

**Note:** The 1.7 release cycle was renamed 2.0 on 2022-10-06. See #1144.

### Release Notes

This is a beta release of the next release version, and is intended for testing purposes. Please be
careful when using this version on live writing projects, and make sure you take frequent backups.

Please check the changelog for an overview of changes. The full release notes will be added to the
final release.

### Detailed Changelog

**Features**

* A simple tool to add Lorem Ipsum placeholder text has been added to the Insert menu. PR #1028.
* Status and Importance flags can now be reorganised in Project Settings. Issue #1035. PR #1040.
* It is now possible to create multiple Root Folders of the same kind. This makes it possible to
  add multiple Novel root folders in a project, for instance. Issue #967. PR #1031.
* All documents can now be dragged and dropped anywhere in the project tree. The document layout
  may be converted in the process. PR #1031.
* Documents in the project tree can now have other documents as child documents. Issue #1002.
  PR #1047.
* Folders in the project tree that are not empty, can now be moved to trash. PR #1048.
* Empty folders are deleted on request, and not moved to trash. Issue #1052. PR #1055.

**User Interface**

* The tabs under the project tree and to the right of the main window have been replaced with a
  toolbar on the left hand side. The toolbar has a set of buttons to change view between Project,
  Novel and Outline. The three buttons that were available under the project tree have been moved
  to the bottom of the new toolbar. Issue #1056. PR #1057.
* When a document changes from a project document to a note, and back again, the Status flag
  setting is preserved. Previously, the Importance setting would overwrite it during the
  conversion. PR #1030.
* Item labels, Status labels, and other labels on the GUI are now run through a "simplify" function
  before being accepted. This functions strips out all white spaces and consecutive white spaces
  and replace them with single plain white spaces. This is a safer format to store in XML, and also
  makes sure there aren't invisible characters floating around in the labels. PR #1038.
* Due to the changes to how drag and drop works, there are no longer any restrictions on folders
  and documents. Only root folders remain restricted in terms of moving. Root folders can only be
  reordered with the Move Up and Move Down commands. PR #1047.
* The label for the highlighting of redundant spaces in the Preferences dialog has been updated to
  better reflect what it does. Issue #1043. PR #1046.
* The New Project Wizard will now try to check if the path selected for the new project can
  actually be used before letting the user proceed to the next page. Issue #1058. PR #1062.

**Internationalisation**

* Dutch translations have been added by Martijn van der Kleijn (@mvdkleijn). PR #1027.

**Functionality**

* Documents that are missing in the project index when a project is opened are automatically
  re-indexed. This also handles cases where the cached index is missing. PR #1039.

**Installation and Packaging**

* Python 3.6 is no longer supported. PR #1004.
* Ubuntu 18.04 packages will no longer be released, due to dropping Python 3.6. Issue #1005.
  PR #1014.

**Project File Format**

* The item nodes in the content section of the main project XML file have been compacted. It now
  consists of a main item node and meta and a name node. All settings have been made attributes of
  one of these three nodes, except the item label which is the text value of the name node. The
  file format version has been bumped to 1.4. Issue #995. PR #993.
* Both Importance and Status flag values are now saved to the project file. This means if a
  document changes layout, the value is no longer lost. PR #1030.

**Code Improvements**

* The linting settings have been updated to select between mutually exclusive options in
  pycodestyle. PR #1014.
* The Tokenizer class has been converted to an abstract base class. PR #1026.
* The class handling Status and Importance flags has been completely rewritten. The flags are now
  handled using a unique random key as reference rather than relying on the text of the label
  itself. This makes it a lot easier to rename them as there is no need to update project items.
  PR #1034.
* Many of the decisions regarding where items are allowed to belong has been delegated to the
  NWItem class that holds the item. Some is also handled by the NWTree class that holds the project
  tree. A new maintenance function in the NWTree class will also ensure that the meta data of an
  item is correct and up to date. This is especially important after an item has been moved, but is
  also checked when items are initially loaded. PRs #1031 and #1054.
* Item handles are now generated using the standard library random number generator. The new
  handles have the same format as the old algorithm, so they are compatible. PR #1044.

----

## Version 1.6.6 [2022-10-25]

### Release Notes

This is a bugfix release that fixes a minor issues with following tags in the editor. It is now
possible to also follow tags that contain spaces.

### Detailed Changelog

**Bugfixes**

* Fix a bug where only the word under the cursor would be looked up when the user tried to follow a
  tag in the editor. The lookup function now uses the same parser for the `@`-line as the syntax
  highlighter does, so they should behave consistently. Issue #1195. PR #1209.

----

## Version 1.6.5 [2022-10-13]

### Release Notes

This is a bugfix release that fixes a few minor issues. The idle time for new projects would be
artificially inflated as the clock was not reset when the project was first created. This only
affects the first entry in the writing statistics. A scaling issue for the Preferences dialog has
also been fixed. It only affected screens with UI scaling enabled. Lastly, typing `Shift+Enter` in
the text editor now creates a regular line break instead of a special line separator. The line
separator serves no purpose in plain text, and was producing inconsistencies in how text is
processed and displayed.

### Detailed Changelog

**Bugfixes**

* Fixed a bug where the idle time was not properly zeroed when a new project was generated after
  the wizard was closed. The idle time would be calculated from the time the previous project
  closed, thus inflating the value. Issue #1149. PR #1159.
* Fixes an issue where the window size of the Preferences dialog would have the GUI scaling factor
  applied twice when the dialog was closed, resulting in the dialog growing in size each time it is
  opened. Issue #989. PR #1159.

**Other Changes**

* The text editor no longer creates a Unicode line separator (U+2028) when the user presses
  `Shift+Enter`. The line separator serves no purpose in a plain text editor, and the code in
  general treats them as regular line break. This caused the line separator to display differently
  before and after saving. The line separator character is now automatically replaced by a
  paragraph separator. Issue #1150. PR #1159.

----

## Version 1.6.4 [2022-09-29]

### Release Notes

This is a bugfix release that fixes a critical bug in the insert non-breaking spaces feature. It
basically no longer worked in the 1.6.3 release. This release also fixes a minor issue where the
text cursor sometimes disappears when reaching the right-hand edge of the text editor window.

### Detailed Changelog

**Bugfixes**

* Fixed a bug in the auto-replace feature of the editor that caused a crash when using the insert
non-breaking spaces feature was used. Issue #1118. PR #1120.
* Back ported a bugfix from 1.7 RC1 that resolves an issue with the text cursor sometimes
disappearing at the right-hand edge of the text editor. Issues #1112 and #1119. PR #1120.

----

## Version 1.6.3 [2022-08-18]

### Release Notes

This is a bugfix release that fixes a rare problem causing novelWriter to crash if the spell
checker language setting was configured to an empty value.

A few other minor issues have also been fixed: The project language setting is now properly
exported to ODT documents. Spaces are no longer inserted automatically in front of colons in
certain meta data settings when the feature is enabled (it is primarily used for French). Lastly,
the slider splitting the editor and viewer panels can no longer be dragged until the viewer
disappears. It was not necessarily obvious how the viewer panel could be restored in such cases.

### Detailed Changelog

**Bugfixes**

* Fixed an issue where the project language setting was not exported when building Open Document
  files. Issue #1073. PR #1087.
* Fixed an issue where the splitter in the main window could be dragged until it hid the document
  viewer panel. This is no longer possible. Issue #1085. PR #1087.
* Fixed an issue where an empty spell check language setting would crash novelWriter. Issue #1096.
  PR #1098.
* Added a checker that blocks the automatic insertion of spaces in front of special characters in
  the cases where the character is a colon in either a meta tag, or as part of the synopsis
  keyword. This feature is used for certain languages like French and Spanish. Issue #1090.
  PR #1099.

----

## Version 1.6.2 [2022-03-20]

### Release Notes

This is a bugfix release that fixes a couple of minor issues. Projects containing one or more empty
documents would trigger a rebuild of the index each time the project was opened. This has now been
fixed. Another fix resolves an error message being written to the console logging output when a new
document was created. Both errors were harmless.

### Detailed Changelog

**Bugfixes**

* Fixed an issue where projects containing empty documents would trigger an index rebuild on open,
  but the empty document would be skipped due to a check that skips empty documents. As a
  consequence, the index would be rebuilt each time the project was opened. Empty documents are now
  added to the index, resolving this issue. Issue #1020. PR #1022.
* Fixed an issue where the shasum calculation would be performed when a new document was created,
  which would fail as the file did not yet exist. The error was handled, but an error message was
  printed to the console log. The shasum is now no longer called if the file doesn't already exist.
  Issue #1021. PR #1023.

----

## Version 1.6.1 [2022-03-16]

### Release Notes

This is a bugfix and patch release that fixes two recursion/loop issues. One would potentially
cause a crash if the window was resized rapidly, and one would cause a hang with certain search
parameters in the editor's search box. The Latin American Spanish translation has also been
updated.

### Detailed Changelog

**Installation**

* When using the new installer on Windows, the project file mime type icon path would not be
  correctly configured in registry. The correct path is now used. PR #1006.

**Internationalisation**

* The Latin American Spanish translation has been updated with two missing translation strings.
  PR #1017.

**Bugfixes**

* Fix a bug where rapidly resizing the main window could trigger the recursion detector in Python
  if done on a slower system. The actual issue may be a race condition or similar, and the change
  made at least makes it harder to trigger. PR #1007.
* With some document searches, it was possible to trigger an infinite loop in the function that
  counts results. It seems to be caused by the QTextEdit widget's find function returning a
  successful result status, but no actual result selection. The fix will now write a warning to the
  log and exit in such cases. The number of results is also now capped at 1000. Issue #1015.
  PR #1016.

----

## Version 1.6 [2022-02-20]

### Release Notes

This release does not introduce any major new features, but is instead a collection of minor
improvements and tweaks based on user requests. There are also a number of changes under the hood
to improve the structure and performance of novelWriter.

Some key improvements to the user interface are:

* The max text width setting in Preferences now also applies to the document viewer, and the
  setting itself on the Preference dialog has been simplified a bit.
* When text is selected in the document editor, the number of words selected is displayed in the
  editor's footer area.
* The search tool in the document editor now shows the number of results in the document.
* The Enter and Ctrl+O keyboard shortcuts should now work the same way in all tree views.
* It is now possible to set a blank section title format on the Build Novel Project tool and get
  empty paragraphs in the output. Previously, a blank format would just remove the section break
  entirely. This change allows the user to define hard and soft scene breaks using level three and
  four headings. The scene and section titles can be hidden completely with two new switches added
  to the user interface.

Other feature changes include:

* The project index is now automatically rebuilt in the event it is empty or incomplete when the
  project is opened.
* The user can now add their own syntax and GUI theme files in the app folder in their user area on
  the host operating system. Where the custom files must be added is described in the
  documentation.
* A Windows installer is yet again provided for novelWriter. If you have novelWriter installed
  using another method, make sure you uninstall it properly first as the two methods are not
  compatible.
* Release versions for Ubuntu 21.04 have been dropped, and added for the upcoming Ubuntu 22.04.
* Most translations have been updated. A Dutch translation is in the works.

In addition to these changes, the documentation has been completely restructured and a new theme
added. The theme has a light and a dark mode.

_These Release Notes also include the changes from 1.6 Beta 1 and RC 1._

### Detailed Changelog

**User Interface**

* The default OS font is not always suitable for editing documents. The default editor font is now
  Arial on Windows and Courier on macOS; if those fonts are available on the platform. Issue #988.
  PR #990.
* Added some some random error messages from Discworld to the error dialog shown when novelWriter
  crashes. They are visible on the dialog title bar if the title bar is visible on the platform.
  This is just a fun addition made to note the #1000 addition to novelWriter. PR #1000.

**Installation**

* Dropped the Ubuntu 21.04 release as it is now deprecated, and added a release package for the
  upcoming Ubuntu 22.04. PR #987.

**Internationalisation**

* The French, Norwegian and Portuguese (Brazil) translations have been updated. #992.

**Documentation**

* Some minor improvements have been made to the Introduction section of the documentations.
  PR #991.

----

## Version 1.6 RC 1 [2022-02-06]

### Release Notes

This is a release candidate for the next release version, and is intended for testing purposes.
Please be careful when using this version on live writing projects, and make sure you take frequent
backups.

Please check the changelog for an overview of changes. The full release notes will be added to the
final release.

### Detailed Changelog

**Features**

* Added switches to hide scene and section breaks on the Build Novel Project tool. This means the
  section format can now be used like the scene format in that it is possible to leave them blank
  to insert an empty paragraph into the manuscript. Issue #972. PR #974.
* The project index is now automatically rebuilt if any of the project files are missing in it when
  the project is opened. This also solves the issue of an empty index being silently ignored.
  Issue #957. PR #975.

**User Interface**

* Remove the descriptive labels for all menu entries that were displayed on the status bar. They
  generally just restated what the menu item label already said, so they weren't very helpful.
  Removing them, as well as removing or joining a number of other labels and tooltips, reduced the
  amount of words needing translating for i18n by about 25%. PR #969.

**Installation**

* A Windows setup installer build option has been added again to the main setup script. It builds
  a setup.exe file with Python and dependencies embedded, based on the minimal zip file of the
  source for Windows. PRs #981 and #983.

**Bugfixes**

* Fix an issue on Windows where a crash would occur if project and backup paths were on separate
  drives. Issue #954. PR #955.
* Fix a JSON error in the Chinese project file translations. PR #963.
* Make sure the document save call doesn't crash when renaming the temp file to the permanent file
  name. This caused a crash on a mapped Google Drive. Google Drive on Linux is not supported, but
  trying to use it still shouldn't cause a crash. Issue #960. PRs #961 and #976.

**Internationalisation**

* Move the whole i18n effort onto Crowdin. This required a few changes to the way i18n files are
  generated and named. PRs #964, #965, #968, and #970.

**Documentation**

* Remove outdated reference to `pylupdate5` as a dependency for i18n. The needed code is now
  included with the i18n framework in the source. PR #963.
* Add a note in the documentation that if the Launchpad PPA is used on Debian, the end point for
  Ubuntu 20.04 must be used. This is due to a change in the compression algorithm used in later
  releases. Issue #956. PR #976.
* Add a new theme for the documentation, and restructure it with better introduction and overview
  sections. PR #978.
* Add information on how to customise novelWriter to the documentation. Issue #892. PR #984.

----

## Version 1.6 Beta 1 [2022-01-04]

### Release Notes

This is a beta release of the next release version, and is intended for testing purposes. Please be
careful when using this version on live writing projects, and make sure you take frequent backups.

Please check the changelog for an overview of changes. The full release notes will be added to the
final release.

### Detailed Changelog

**Features**

* When text is selected in the editor, the word counter in the editor's footer bar shows the number
  of selected words instead of the total document word count. Feature Request #896. PR #899.
* The way page breaks are automatically and manually added has been improved: The Title format no
  longer has an automatic page break, Partition and Chapter formats now always have a page break,
  Scene and Section headers can now have page breaks added manually, and empty scene header format
  will now result in a larger gap between scenes. Feature Request #912. PR #916.
* The Enter, Return and Ctrl+O keyboard shortcuts now open the selected document or item on the
  tree that has focus. That is, on the Project Tree, Novel Tree, or in the Outline Tab. Previously,
  these key strokes only affected the Project Tree. Feature Request #913. PR #945.
* The search tool in the document editor now shows the number of search results when the search
  button is clicked. When the replace tool is used, this number changes if the search result does.
  Feature Request #645. PRs #946 and #947.

**Other Changes**

* The icon themes have been merged and reduced to two complete themes, and the Preferences switch
  for additional dark icons has been removed. The user either selects the Typicons Dark or Light
  theme. No need to match further settings. PR #893.
* Custom GUI themes and syntax themes can now be loaded from the user's data path. The actual
  storage path is determined by the OS. Part of Feature Request #892. PR #893.
* A number of text messages and labels on the GUI have been improved. Issue #923. PR #926.
* The switch in Preferences to disable fixed width text in the editor has been removed. Instead,
  the user just sets the fixed with setting to 0 to disable it. The settings is now also applied to
  the document viewer as well. Issue #924. PR #943.
* The Open Document export file produced from the build tool is now more LibreOffice and OpenOffice
  friendly by using the same default styles as these editors do. Issue #948. PR #949.
* When a document is saved from the document editor, the disk on file is checked for external
  changes before it is overwritten. Such changes can arise from editing the file from another tool
  at the same time, from file sync issues, or even from file system issues. If an inconsistency is
  discovered, the user is asked to confirm the overwrite. Issue #878. PR #890.

**Internationalisation**

* A couple of missing translations, and typos, have been fixed. PRs #921 and #926.
* Latin American Spanish translation has been added by Tommy Marplatt (@tmarplatt). PR #927.

**Bugfixes**

* Fixed an issue where greater or lesser than symbols used in text paragraphs which also has
  formatting tags would cause the formatting tags to be shifted in HTML output. Issue #929. PR 928.
  This fix was backported to 1.5 as patch 1.5.2. A secondary bug was reported in Issue #950, fixed
  in PR #951, and backported to 1.5. as patch 1.5.4.

**Documentation**

* Documentation has been updated to reflect changes and new features. PRs #903, and #916.
* The Readme file for internationalisation has been updated and improved. Contributed by Tommy
  Marplatt (@tmarplatt) PR #917.

**Installation and Packaging**

* The Cantarell font is no longer included in the source and releases. PR #893.
* The way icons are loaded is now simpler and there is no longer a bunch of fallback options. The
  icon sets have been reduced to just two complete folders of coloured Typicons: one for dark and
  one for light backgrounds. PR #893.
* Fixed a couple of issues in the Windows setup scripts where the user never saw the error message
  reporting on missing Python as the window would close before the user would be able to read the
  error. PR #903.

**Code Improvements**

* Cleaned up log output, formatting, docstrings, and various other code structure and debug related
  parts of the source. PRs #904, #926, #930, and #947.
* Optimised various code snippets, either for performance or readability. The code now makes more
  use of Python list comprehension and built-in functions for iterables. PRs #904, and #926.
* Tightened up many of the internal classes, making attributes private, and add setter and getter
  functions where that makes sense. PRs #904, #931, and #937.
* The tools for adding and updating translation files have been improved. The Qt-specific `.pro`
  file has been dropped, and instead the setup tool will scan the entire source tree each time
  language files are updated. TS files can also be specified to the command, or if none are
  specified, all files are updated. PR #915.
* The language file update command in the setup tool now uses the pylupdate6 tool from PyQt6, which
  has been included directly in the `i18n` folder. This tool uses the newer TS file format, which
  the standard PyQt5 tool does not. Related to #911. PR #920.

----

## Version 1.5.5 [2022-01-05]

### Release Notes

This is a bugfix release that fixes an issues with the backup tool crashing the app if the project
path and backup path are on different drive locations. This issue only affects Windows.

### Detailed Changelog

**Bugfixes**

* Fixed a bug with using the commonpath command in Python which will raise an error if the two
  paths don't have a common root. This is particularly an issue on Windows where the paths can be
  on different drives. The command was used in the project backup function, and has now been
  replaced by a safer check. Issue #954.

----

## Version 1.5.4 [2022-01-04]

### Release Notes

This is a bugfix release that fixes an issues with rendering HTML from a document, either in the
viewer or the build tool, when there is a greater or lesser than symbol in a text block that isn't
a plain text paragraph, like for instance a comment or a heading. Any such document would fail to
render.

### Detailed Changelog

**Bugfixes**

* Fixed a bug where a greater or lesser than symbol would crash the html converter loop if the text
  block did not have a format with a 'NoneType is not iterable' error. Most blocks that are not
  plain text have the format set to 'None'. Issue #950, PR #951.

----

## Version 1.5.3 [2021-12-31]

### Release Notes

This is a bugfix release that fixes two cosmetic issues. The first fix resolves and issue with the
emphasis of partition or chapter items in the project tree not changing when the item is changed to
a scene item. The second fix changes how the Create Root Folder submenu works. Instead of disabling
the menu entries that are no longer available, they are instead removed. Disabled menu entries are
not displayed correctly in all colour themes.

### Detailed Changelog

**Bugfixes**

* The syntax themes lack a proper colouring for disabled menu entries. The only place menu entries
  are disabled is in the Create Root Folder menu, so the simplest solution was to just replace the
  enable/disable logic with switching on and off visibility like other menus in novelWriter do.
  Issue #918.
* The if-condition that determined whether an item in the Project Tree were to receive a bold and
  underline formatting for its label lacked the logic to disable these when the item should not
  receive it any longer. I.e., when a chapter was converted to a scene, the emphasis remained.
  Issue #935.

----

## Version 1.5.2 [2021-12-12]

### Release Notes

This is a bugfix release that fixes two issues. The first is an issue with an error in the HTML
output if a paragraph has alignment or indentation tags while at the same time containing
emphasised text. The second is an issue where the application cannot load a project with spell
checking enabled if there is something wrong with the spell check package.

### Detailed Changelog

**Bugfixes**

* When the HTML converter replaced grater than or smaller than symbols with the corresponding HTML
  entities. the position of the formatting tags following in the text would be shifted, but the
  positions were not updated. This is now solved by updating these positions when such a symbol is
  encountered. This issue has been backported from 1.6 development. Issue #929.
* If the pyenchant package is installed, but the underlying enchant library is broken in one way or
  another, the pyenchant package will error, causing novelWriter to crash. All calls to the
  pyenchant package has now been wrapped in try/except blocks to prevent this. Issue #933.

----

## Version 1.5.1 [2021-10-23]

### Release Notes

This is a bugfix release that fixes two issues. One related to the Project Details dialog missing
its translated labels for non-English languages, and a fix concerning switching focus to the
project tree when the Novel tab is visible. If the Novel tab is selected, the focus shift now
correctly gives focus to the Novel tree.

### Detailed Changelog

**Bugfixes**

* The Project Details dialog source file was previously in the wrong source code folder, and was
  moved to the correct location in the previous release. However, the translation framework still
  pointed to the old location. The reference has been fixed and the missing translation strings
  restored.
* Pressing the `Alt+1` key to switch focus to the Project Tree while the Novel Tree was in focus
  would still give focus to the Project Tree, which would be invisible. The focus is now correctly
  given to the Novel Tree when the tab is visible. Issue #913.

----

## Version 1.5 [2021-09-19]

### Release Notes

This release reduces the number of document layouts from eight to two. The full list of changes is
described in the "Novel Document Layouts" section below.

Due to this change, the main project file for your projects will need to be updated when you first
open them in novelWriter 1.5. This is done automatically. The index is updated as well. When this
conversion is done, you can no longer open the project in an older version of novelWriter.

You may also have to make a handful of changes in your novel documents as novelWriter will not make
any automated changes to your actual text. However, the changes are minimal and in any case only
affects the way your manuscript looks like when exported via the Build Novel Project tool. These
details are also described below.

From this release on, Debian packages will be provided for Mint, Ubuntu and Debian users. A new
[PPA](https://launchpad.net/~vkbo/+archive/ubuntu/novelwriter) has also been created. This allows
users to install and update novelWriter automatically on these Linux distros.

#### Novel Document Layouts

The main change in this release is the significant simplification of document layouts. Previously,
there were seven different layouts available for novel documents, in addition to the one layout for
project notes. The original intention of these layouts were partially to define some default
formatting behaviour when exporting your project, and partially as a way to indicate whether a
specific document was a partition, chapter or scene.

With this release, all the seven layouts for novel documents have been merged into a single layout
called simply "Novel Document". The other layout, "Project Note", remains unchanged. The
functionality provided by the various novel layouts have been implemented in other ways, and a few
new formatting codes have been added to accommodate the formatting functionality lost with the
removal of the layouts. They are all available in the Format and Insert menus.

The changes you need to make to your project should be limited to altering a handful of titles and
maybe insert a page break code here and there. The only title formats you need to update are those
for the main novel title and for your unnumbered chapters, if you have any.

Novel titles need to be altered from `# Novel Title` to `#! Novel Title` and unnumbered chapters
from `## Chapter Name` or `## *Chapter Name` to `##! Chapter Name`. That is all. For inserting page
breaks, you can add a single line with the command `[NEW PAGE]` where you want the break to be
inserted. As before, page breaks are automatically inserted in front of all partition and chapter
titles.

You will find these changes described in more detail in the documentation in the
"[Format 1.3 Changes](https://novelwriter.readthedocs.io/en/latest/usage_projectformat.html#a-prjfmt-1-3)"
section.

#### GUI Changes

Due to the above changes, the GUI has been altered a bit. The main changes are in the project tree.
These changes are also reflected in the details panel below the project tree, and to a lesser
extent in the Outline tab.

The layouts were previously a way to indicate the purpose of a specific novel document, like
whether it was a chapter or scene. With these layouts gone, the distinction is instead indicated by
other visual means.

The project index will now record the level of the first header of your document, and select a
different icon for documents with a partition, chapter or scene header. These are colour coded as
green, red, and blue respectively. The project notes have also received a new icon, with a yellow
colour code. Due to this change, the grey icon themes have been removed.

In addition, novel documents with a partition or chapter header will have the document label viewed
as bold and underlined. This feature can be disabled in Preferences if you want a cleaner look in
the project tree.

#### Other Changes

Several improvements have been made to the project index, which means the index will be
automatically rebuilt when you open a project for the first time in the new version. You will get a
notification about this.

The ODT export tool has also been improved. The code that writes out text paragraphs has been
rewritten and now conforms more closely to the Open Document standard. Most of these improvements
will not be noticeable to you as a user, but you may notice that the exported document will now
allow multiple consecutive spaces. Previously, two spaces, or more, would be concatenated into a
single space in the exported document.

The internal spell check tool has been removed. If you want spell checking, you must install the
Spell Enchant tool. The internal spell checker was only ever added because the Python package for
Spell Enchant was not available on 64-bit Windows. This was corrected over a year ago. The main
issue with the internal spell checker was that it only included English, and the large dictionary
files had to be shipped with novelWriter.

Finally, a PDF version of the documentation should now be shipped with your install package. If it
is available, a "User Manual (PDF)" option should be visible in the Help menu. This should give you
access to the documentation also when you don't have an active internet connection.

_These Release Notes also include the changes from 1.5 Beta 1, Beta 2, and RC 1._

### Detailed Changelog

**Installation and Packaging**

* Most packages built by the setup script have a sha256sum file generated alongside it. PR #886.
* Snapshot packages version numbers have been fixed so they work properly with the PPA. PR #887.

**Internationalisation**

* The French translation has been updated by @jyhelle. PR #901.

**Code Improvements**

* Removed some redundant and leftover code in the project class associated with dialog boxes during
  conversion and checking of project file formats. PR #889.

----

## Version 1.5 RC 1 [2021-09-10]

### Release Notes

This is a release candidate of the next release version, and is intended for testing purposes.
Please be careful when using this version on live writing projects, and make sure you take frequent
backups.

### Detailed Changelog

**Bugfixes**

* Fixed a bug where the setting for how often the word counter is run was not saved between
  sessions. PR #882.
* Fix an issue where the information on the Project Details dialog would not be updated if the Qt
  library had cached the dialog since last time it was opened. Issue #842. PR #883.

**Features**

* The internal spell checker has been removed. It was only ever added for use on Windows as the
  PyEnchant tool was no longer maintained and not available for 64-bit Windows. This is no longer
  the case. Having two alternative spell checkers complicated the code a great deal, and the
  internal spell checker also required full word lists to be distributed with novelWriter. PR #875.
* Added a setting in Preferences to change how the word count on the status bar is calculated. The
  new setting allows the project notes to be filtered out, leaving only the word count for novel
  files. Feature request #857. PR #882.

**Installation and Packaging**

* The command line command for starting novelWriter after running the standard setup has been made
  lower case. PR #873.
* A PDF version of the documentation can now be built from the main setup script and is by default
  distributed with the install packages. The PDF manual can be opened from the Help menu. This is
  a more accessible solution to looking up the documentation without an internet connection. The
  old method depended on the Qt Assistant being installed. PRs #873 and #879.
* The setup script can now build standard `.deb` packages for Debian and Ubuntu. Issue #866. PRs
  #876 and #879.
* The icons for novelWriter have been updated and rearranged, and the installation of these
  simplified a bit. PR #879.
* The setup script can now build packages for deployment on the Ubuntu PPA (Launchpad). PR #880.

**Internationalisation**

* The US English and Norwegian translation files have been updated. PR #884.

**Documentation**

* The documentation on how to setup and install novelWriter has been updated. PRs #880 and #881.

----

## Version 1.5 Beta 2 [2021-08-26]

### Release Notes

This is a beta release of the next release version, and is intended for testing purposes. Please be
careful when using this version on live writing projects, and make sure you take frequent backups.

### Detailed Changelog

**Features**

* A new dialog has been added to the Help menu for checking for new updates. It will only check for
  full releases, not pre-releases. The updates are not installed automatically, but a link to the
  website is provided. PR #863.

**Other Changes**

* The grey Typicons themes have been removed. The Typicons colour themes have also been renamed.
  The user configuration will update the theme setting to replace the grey icon theme for dark or
  light background automatically. PR #869.

**Internationalisation**

* The US English and Norwegian translation files have been updated. PR #870.

**Documentation**

* The Windows Setup section of the documentation has been updated and simplified. PR #865.

**Code Improvements**

* The novelWriter main package folder has been renamed from `nw` to `novelwriter`. This will make
  it easier to create packages for novelWriter at a later stage. Especially packages which will
  require adding the main source files to the Python install location. PR #868.

----

## Version 1.5 Beta 1 [2021-08-22]

### Release Notes

This is a beta release of the next release version, and is intended for testing purposes. Please be
careful when using this version on live writing projects, and make sure you take frequent backups.

### Detailed Changelog

**Bugfixes**

* Fix an inconsistency on the minimum required version of Qt and PyQt between the config files and
  the code. PR #846.
* Ensure that an item's status setting is parsed after its class when parsing the main project
  XML. This is just a precaution as the XML writing function always writes the class setting first.
  PR #852.
* On Windows, the Python icon is shown on the task bar when novelWriter is run directly from code.
  This has now been fixed by setting a unique application ID. Issue #860. PR #861.

**Open Document Exports**

* The ODT file writer class has been improved, and the code that writes out paragraphs and header
  section to the XML has been completely rewritten. The new algorithm is more robust and follows
  the open document standard more closely. It still diverts from the standard in a few cases, but
  these are the same points where Open Office and Libre Office diverts. Issue #783. PR #843.
* The previous exporter class would sometimes insert additional line breaks in the generated XML
  for paragraphs. This does not break with the open document standard, but it was unintentional and
  trivial to fix. PR #843.
* Some final clean-up was included in PR #859.

**Novel Layouts**

* All novel layouts, that is "TITLE", "PAGE", "BOOK", "PARTITION", "UNNUMBERED", "CHAPTER" and
  "SCENE" have been merged into a single layout "DOCUMENT". The "NOTE" layout remains unchanged.
  The special formatting of level one header on the title page and chapter headers for unnumbered
  chapters is now handled by a modified header formatting code. Issue #835. PR #837.
* A formatting code for manually inserting page breaks in the text has been added. In the process,
  similar codes were added to insert vertical spaces in the text. Issue #835. PRs #837 and #848.
* Dropping the layouts also triggered several changes to how project items are now displayed. The
  difference between document types is now indicated with a combination of icons and item label
  emphasis. The last column in the project tree also now only shows the item status or importance,
  not item class and layout. The Item Details panel below the tree has also been updated to show
  a usage description instead of layout as the last entry. Issue #835. PRs #847, #849 and #852.

**Other Features**

* A warning will pop up when you launch an alpha version of novelWriter. Since the main branch is
  now also the development branch, people may run novelWriter directly from source without checking
  out a release version. Alpha versions are not considered stable. PR #844.
* Two new settings have been added to Preferences. One to control how much information is shown in
  the last column of the project tree, and one to control whether emphasis is used to indicate
  which novel documents contain a level one or two header. PRs #847 and #852.
* The label on the first column of the project and novel trees have been renamed to "Project Tree"
  and "Novel Outline", respectively. PR #852.
* The Help > User Manual (Online) menu entry sends you to the online documentation, and the local
  documentation is handled by Help > User Manual (PDF), replacing the old Qt Assistant
  implementation. PRs #856, #859 and #862.

**Documentation**

* The documentation has been updated and extended to cover the new layout behaviour and to provide
  information and instruction on how to update the project with the new formats. PRs #850, #851 and
  #855.
* The technical section of the documentation has been updated, and information on how to run tests
  has been added. PR #859.

**Code Improvements**

* The loading and saving of user preferences in the config class has been improved a bit and the
  code modernised to the current recommended practice for the ConfigParser module. PR #826.
* The index class has been improved. Some data fields that were not being used have been dropped.
  In addition, a new function has been added that provides a custom indentation scheme for JSON
  files. The default indentation inserts far too many line breaks. The new function only indents up
  to a certain level. Indenting the JSON files is useful for people who use version control
  software on their projects. The limited indentation scheme reduces the number of diff lines as
  well as reduces the overall file size. PR #840.

----

## Version 1.4.2 [2021-08-30]

### Release Notes

This is a patch release fixing an issue with the auto-replace feature for single and double quotes.
The issue appears when using the new indent and text alignment codes followed by a quote symbol,
and quotes following a tab or non-breaking space.

**Bugfixes**

* Any single or double straight quote following a whitespace other than a regular space, or a left
  indent or right align set of angle bracket codes without a space following them, would be
  erroneously replaced by a closing quote instead of an opening quote. Issue #874.

----

## Version 1.4.1 [2021-07-27]

### Release Notes

This release fixes a couple of minor issue with some of the dialog boxes. The fix was accidentally
left out of release 1.4.

### Detailed Changelog

**Bugfixes**

* The way margins are determined in the paged dialogs used many places, including Preferences, has
  been improved. These margins would sometimes be set to zero when they shouldn't. PR #834.
* Dialogs that are non-modal are no longer duplicated when opened multiple times. Instead, the
  existing dialog is moved to the front. PR #834.

----

## Version 1.4 [2021-07-27]

### Release Notes

This release contains some new features and a lot of code refactoring. Among the main new features
is paragraph alignment and indentation. Regular line breaks within paragraphs are now also
supported. The changes are described in more detail below.

#### Internationalisation

Translation files have been added for Simplified Chinese by Qianzhi Long.

#### Line Breaks

The way line breaks inside paragraphs work has been changed. A single line break is now treated as
a proper line break and will show up in the document viewer and exported documents. A single line
break does not start a new paragraph, but forces a break inside the paragraph like a Shift + Enter
does in most rich text editors. Two line breaks is still needed to start a new paragraph.

The old syntax of adding two spaces at the end of a line to force a line break within a paragraph
will still work as before, so there is no need to change your existing text if you've used this
feature. However, there is a new highlighting feature that will show you where in the text you have
redundant spaces. If you are used to having double spaces between sentences, you may want to switch
off this highlighting feature in Preferences as it will also detect those.

A helper function has been added to the Format menu that can look through a paragraph and remove
line breaks in case you've been using line breaks inside your existing text under the assumption
that the exporter and viewer will ignore them.

I hope this change will not be too inconvenient. I believe the new behaviour will make more sense
for most people. Especially considering some of the feedback I've gotten on how line breaks work.
The original implementation was following the Markdown standard, but since novelWriter is not a
proper Markdown editor and instead just borrows from Markdown, this behaviour always seemed a bit
unnecessary.

#### Text Alignment and Indentation

The default text alignment is left or justified based on your preferences. For documents with the
layout set to Title Page or Partitions, the default is centred. However, sometimes you may want to
override this default. A new set of codes have therefore been added to allow specifying alignment
as well as additional text margins on individual paragraphs.

The logic of the syntax is as follows:

A single angle bracket will push the text away from the edge it points away from. Therefore, a
single `>` before the paragraph, or a single `<` after the paragraph, will add indentation on the
respective side. It's perfectly valid to do this on both sides at the same time.

A double set of angle brackets will push the text all the way towards the opposite side. Therefore,
a double set of `>>` before the paragraph will indicate right alignment, and a double set of `<<`
after the paragraph will force left alignment. Also here both can be used at the same time, which
results in the paragraph being centred.

Format menu entries and keyboard shortcuts have been added so that you don't have to memorise these
codes.

_These Release Notes also include the changes from 1.4 Beta 1 and RC 1._

### Detailed Changelog

**Internationalisation**

* US English and Norwegian translations have been updated by @vkbo. PR #825.
* French translations have been updated by @jyhelle. PR #829.

----

## Version 1.4 RC 1 [2021-07-12]

### Release Notes

This is a preview release of novelWriter 1.4. It contains some new features and a lot of code
refactoring. This release is a testing release, and may contain bugs. Please be careful when using
this version to work on your projects.

### Detailed Changelog

**Internationalisation**

* Translation files have been added for Simplified Chinese. The translation has been provided by
  Qianzhi Long (@longqzh). PR #817.

**Code Improvements**

* Improve PEP8 compliance for the source code. PRs #816 and #820.
* The way messages are written to the logging tool has been improved. PR #818.
* Some improvements to parsing and encoding of HTML has been added. PR #821.
* Test coverage of the document editor has been improved. PR #787.

----

## Version 1.4 Beta 1 [2021-06-13]

### Release Notes

This is a preview release of novelWriter 1.4. It contains some new features and a lot of code
refactoring. This release is a testing release, and may contain bugs. Please be careful when using
this version to work on your projects.

### Detailed Changelog

**Bugfixes**

* A number of calls for the pop-up alert box were missing translation wrappers. That means they
  could not be translated into other languages. The alerts have been fixed, but the PR does not add
  the missing translations. PR #806.
* A duplicate error message from the index class has been removed. PR #758.

**Features**

* Single line breaks are now treated as proper line breaks within paragraphs. Paragraphs are still
  separated by two line breaks like before. This means that it is no longer necessary to leave two
  spaces at the end of the line to force a line break. This is a rather obscure and little known
  feature taken from Markdown, and it isn't very intuitive. Issue #785. PR #786.
* It is now possible to specify text alignment and additional indentation on individual paragraphs
  in the text. Both features use a similar syntax that I hope is fairly intuitive. Menu entries and
  keyboard shortcuts have also been added to make it easier to use these features. Issues #595 and
  #803. PR #804.

**Code Improvements**

* Class initialisation has been made consistent. All GUI classes now inherit the main window as its
  parent class, and all other classes inherit the main project class as its parent. Since the
  project class and the main window class have pointers to each other, all needed pointers are
  available from their respective classes. PR #758.
* The document class has been changed from a reusable class to a class that is intended to wrap a
  single document via its handle. The class was originally written for the document editor where
  the reusable approach made more sense. But it is much simple to create and destroy them in other
  parts of the code when they are not reusable. PRs #758 and #760.
* The document class no longer generates any pop-up alerts. Errors are recorded and retrieved and
  displayed by the parent or caller class. PR #758.
* Refactored the code of the editor class to make it more isolated by making most class variables
  private. PR #779.
* Made similar changes to the viewer class and item details class. PR #780.

----

## Version 1.3.3 [2021-06-13]

### Release Notes

This patch release fixes a potential file encoding issue when running setup on Windows, and a minor
issue with the project word count not being updated immediately when a file is deleted. In
addition, the keyboard shortcuts to change focus between the project tree, the editor, the viewer,
and the outline panel, have been changed for Windows users. They keyboard shortcuts were
interfering with the Alt codes used for special characters. The shortcuts are unchanged for Linux
and macOS.

### Detailed Changelog

**Bugfixes**

* Fix an issue with file encoding when extracting version information from the source code during
  setup on Windows. This seems to be a limited issue, but the changes make the relevant function
  more fault tolerant. Issue #805. PR #807.
* The project word count on the status bar was not always updated when a file was permanently
  deleted from the project. This has now been resolved. Issue #799. PR #810.
* The keyboard shortcuts to change focus will on Windows interfere with the alt key codes as the
  focus shortcuts used `Alt+` to `Alt+4`. On Windows, these are now instead `Ctrl+Alt+1` to
  `Ctrl+Alt+4`. Part of issue #740. PR #808.

**Source Code**

* Remove a redundant line in the source code. PR #802.
* Make the XML parse for project items a little less panicky when encountering unexpected XML tags.
  Generally, this shouldn't be a problem, but the XML parser should silently ignore unexpected tags
  when parsing the project file. This may occur if a project is opened in an earlier version of
  novelWriter. If so, a warning is issued anyway, so it is safe to disregard unrecognised tags as
  the user has already actively selected to proceed and been sufficiently warned. PR #809.

----

## Version 1.3.2 [2021-05-30]

### Release Notes

This is a patch release that fixes some minor issues. One issue was with the split tool, which
would drop the last line from the source document during a split if it was missing a final line
break. A minor issue with the display of word counts on the details panel under the project tree
has also been fixed. In addition, the setup script commands for Linux have been improved a bit.

### Detailed Changelog

**Bugfixes**

* The details panel under the tree would sometimes show character, word and paragraph counts even
  when there was no document selected. This has now been fixed. Issue #781. PR #782.
* The split document tool would drop the last line of the source document. This is generally not a
  problem if the last line has a line break after it, but if it doesn't, it is lost in the split.
  This was caused by an offset error when calculating the split positions in the file and has been
  resolved. Issue #795. PR #796.

**Installation**

* Due to an error in the setup script in the past, a desktop icon was created for novelWriter when
  running the `xdg-install` command. This is no longer the case, but the old icon was still left on
  some user's desktops. The setup script will now remove that icon if it exists when the
  `xdg-install` or `xdg-uninstall` commands are run. PR #784.

----

## Version 1.3.1 [2021-05-06]

### Release Notes

This is a patch release primarily to fix a problem with the Qt translation library used to make
novelWriter available in multiple languages. One of the function calls made to the library was
added recently, in Qt 5.15, which many users on Linux will not have installed on their system. The
issue could be resolved by updating the library, but it's an unnecessary and inconvenient
restriction.

### Detailed Changelog

**Bugfixes**

* The code to load translation files for the main GUI was using a function in the QTranslate class
  that was added in version 5.15, which means novelWriter could not start on a lower version of the
  Qt library if translation files were present. We don't want to force users to use Qt 5.15, so the
  call has been removed. Issue #773. PR #774.

**Other Fixes**

* When generating a new project on Windows, the code that generates the new documents in the
  project would create duplicate handles, causing a warning to be printed. The warning is harmless
  as the collisions are handled. They are caused by the resolution of the clock available to Python
  on Windows being in the tens of millisecond range, much slower than the code generates the new
  project files. The solution was to append a counter to the timestamp from the clock, ensuring
  that the seed is always unique. Issue #769. PR #776.

----

## Version 1.3 [2021-05-02]

### Release Notes

The main feature of the 1.3 release is internationalisation. The release introduces support for
Portuguese, French, and Norwegian for the main GUI, in addition to the default English. The
settings for choosing the GUI language can be found in the main Preferences.

The implementation is such that the projects themselves can use a different language than the one
selected for the GUI. To allow for better support for multiple language projects, the Build Novel
Project tool has the added option to select the language of the injected text into exported
documents. In particularly for the number words that can be added for chapter headers. Available
languages here are the same as mentioned above for the main GUI, plus German.

Settings have also been added in Preferences to allow for automatic injection of spaces or non-
breaking spaces in front of, or behind, certain characters. These are features generally available
in text editors for French, but the implementation in novelWriter simply makes them a free text box
where you can list all characters or symbols where you want a space added automatically.

The translation files for this release have been provided by Bruno Meneguello for the Portuguese
translation, by Jan Lüdke (jyhelle) for the French translation, by Veronica Berglyd Olsen for the
Norwegian translation as well as the minor modifications for US English, and Marian Lückhof
provided the translation file for chapter numbers in German.

The work to rewrite novelWriter to allow for internationalisation was done by Bruno Meneguello and
Veronica Berglyd Olsen.

_These Release Notes also include the changes from 1.3 Beta 1 and RC 1._

### Detailed Changelog

**Bugfixes**

* Fixed an issue when saving a document from the Build Novel Project tool when the previous path
  used for a file dialog no longer existed. The dialog defaults to show the same folder as last
  time it was opened, but should default to the user's home folder if that path no longer exists.
  There was a bug in this default behaviour that resulted in a critical error. Issue #761. PR #762.
* Remove a duplicate error message triggered by a broken cached index file. The two error messages
  reported on the same error. The first of them was also not included in the translation framework.
  PR #759.

**Installation**

* The setup script, and file locations for the translation files, have been updated such that the
  translation files are available in both the PyPi package and in the Minimal Install packages.
  PRs #753, #764 and #765.

**Code Maintenance**

* The source code files for dialogs and tools have been moved out of the main `gui` source folder.
  The `gui` folder now only contains sub-elements of the main GUI class. PR #754.

----

## Version 1.3 RC 1 [2021-04-18]

### Release Notes

This is a release candidate of 1.3. The primary feature of release 1.3 is the addition of
internationalisation (i18n) of novelWriter. The release introduces support for Portuguese, French,
and Norwegian in addition to the default English.

There have been no major changes since the release of 1.3 Beta 1, but the bugfixes and improvements
from version 1.2.3 have been included.

### Detailed Changelog

**Internationalisation**

* The Portuguese translation has been updated and should now be complete. Thanks again to Bruno
  Meneguello (@bkmeneguello). PR #742.

*The changes since 1.3 Beta 1 also include the changes of release 1.2.3.*

----

## Version 1.3 Beta 1 [2021-03-28]

### Release Notes

This is a pre-release of 1.3. The primary feature of release 1.3 is the addition of
internationalisation (i18n) of novelWriter. The release introduces support for Portuguese, French,
and Norwegian in addition to the default English.

This is a beta release. Use with caution on live project.

### Detailed Changelog

**Internationalisation**

* Added support to the source code for internationalisation of the GUI. Thanks to Bruno Meneguello
  (@bkmeneguello) for doing most of the work. Issue #93. PRs #673, #680 and #684.
* Build Novel Project localisation has been added as well. This is separate from the GUI
  localisation as the project may not be written in the same language as the GUI is set to. PRs
  #676 and #682.
* The text editor's auto-replace features now support inserting spaces automatically when replacing
  quotes, as well as in front of major punctuation. These features are common for writing tools
  supporting French and Spanish for instance. Issue #703. PR #704.

**User Interface**

* The Preferences dialog has been updated to be more responsive to varying text label lengths due
  to different needs for different languages. PRs #687 and #711.
* The Project Settings dialog has been improved to be more consistent and user friendly across the
  Status, Importance and Auto-Replace tabs. Issue #691. PR #695.
* The About dialog has been updated to contain more information on contributions. PR #698.

**Translations**

* Portuguese translation added by Bruno Meneguello (@bkmeneguello). PRs #673, #681, #686 and #697.
* Norwegian translation added by Veronica Olsen (@vkbo). PR #679.
* German translation added (Build tool only) by Marian Lückhof (@Number042). PR #683.
* French translation added by Jan Lüdke (@jyhelle). PRs #692, #711 and #713.
* American English added by Veronica Olsen (@vkbo). PR #693.

**Installation**

* Added i18n support to the setup script. PRs #673 and #729.

**Code Maintenance**

* The ISO lookup dictionary for language codes has been removed and replaced with the lookup
  features available in Qt5 through QLocal. The remaining two source files in the constants folder
  have been moved up a level as well. PRs #673 and #730.

----

## Version 1.2.3 [2021-04-18]

### Release Notes

This patch fixes a bug where the user's word list (personal dictionary) was not saved properly for
new projects. The added words were thus "forgotten" the next time the project was opened.

In addition, uninstall commands have been added to the main setup script to make it easier to clean
up icons (Linux and Windows) and registry keys (Windows) if the user wishes to uninstall
novelWriter.

### Detailed Changelog

**Bugfixes**

* Fixed an issue where the initial file for the user dictionary for a new project would not be
  created the first time a word was added to it. This caused the words the user added to the
  dictionary to not be loaded the next time the project was opened. Issue #733. PR #734.
* Some of the `setup.py` commands could not run if the PyQt5 packages were missing due to an import
  command extracting the version number from the main `nw` package. This was not technically a bug
  as the choice to do it this way was made deliberately, but a function has been added to the
  `setup.py` script to allow reading the version number without having to import the `nw` package.
  PR #749.

**Installation**

* An `xdg-uninstall` option has been added to `setup.py` to uninstall the icons installed into the
  system by the `xdg-install` command. PR #736.
* Likewise, a `win-uninstall` option has been added to `setup.py` to uninstall the icons installed
  into the system by the `win-install` command. Issue #743 and discussion #739. PR #749.
* Improvements have also been made to the `setup_windows.bat` script, and a complementary
  `uninstall_windows.bat` has been added as well. PR #749.

----

## Version 1.2.2 [2021-03-28]

### Release Notes

This patch release is a bug fix release addressing some inconsistencies and issues with the
document header buttons when Focus Mode is active. The keyboard shortcuts for search and replace
should now also work in Focus Mode. In addition, the setup script for novelWriter has been improved
when installing on Windows.

### Detailed Changelog

**Bugfixes**

* The way Focus Mode worked when activated through the menu and through the document header button
  were inconsistent. The header button would deactivate the edit, search and close buttons, while
  the menu entry would not. These two methods now call the same set of functions to ensure the
  behaviour is consistent. PR #717.
* Closing the document while in Focus Mode now ends Focus Mode. Previously, the editor would be
  left stuck in Focus Mode with no way to exit. PR #717.

**User Interface**

* The keyboard shortcuts for the search and replace tool now also work in Focus Mode. Previously,
  the menu entries and their shortcuts were deactivated in this mode. Issue #716. PR #717.

**Installation**

* The setup script command do build minimal install archive files now also generate SHA 256 sum
  files. PR #724.
* The setup script will now copy the `novelWriter.py` file to `novelWriter.pyw` if it doesn't exist
  when the `win-install` command is run. Issue #727. PR #728.

----

## Version 1.2.1 [2021-03-21]

### Release Notes

This patch release is a bug fix release addressing issues with the document editor's search and
replace tool. Due to some recently added restrictions on when various tools are active, depending
on which part of the main window has the user's focus, the search tool keyboard shortcuts and
buttons were blocked when they shouldn't. This release resolves these issues.

### Detailed Changelog

**Bugfixes**

* Fixed an issue with the search bar where the button and shortcut actions would be blocked unless
  the document itself had focus. This focus check was added for all the text altering functions,
  but should not affect search and replace. The search and replace actions now bypass the regular
  action pipeline with the focus check. Issue #708. PR #709.

**Documentation**

* Improve the instructions for setup on Linux when manually installing using the `setup.py` script.
  Previously, the documentation wasn't very clear on the difference between a user space install
  and a system wide install. Neither did it explain how to install `setuptools` if the package is
  missing. Issue #714. PR #715.

----

## Version 1.2 [2021-03-14]

### Release Notes

This release is mainly focused on the Build Novel Project tool. Completely new export classes have
been written to support Open Document and Markdown exports. In addition, the way document layouts
are handled have been automated a little to assist the user in keeping header levels and document
layout flags in sync. The third new addition is the ability to record and log idle time during a
writing session to improve the writing statistics information as requested by several users.
Finally, it is now possible to directly edit the project dictionary via a new, simple GUI dialog.

#### The Build Novel Project Tool

The main changes for this release are to the Build Novel Project tool. The Open Document export, as
well as the Markdown export, is now handled entirely by code written for novelWriter. Previously,
these export features depended on the underlying Qt library's save routines connected to the
preview document shown in the build dialog. Using this method of export both meant that the content
of the document was dependent on the preview being generated first, and it also meant that the
exported document had limited support for novelWriter-specific features and custom formatting. The
new export class should generate a much better result, especially for the Open Document formats.
The Open Document standard is supported by Open Office, Libre Office, Google Docs, Microsoft Word,
and probably a number of other applications too. The Markdown export hasn't changed a lot, but
should be a slight improvement on the previous export feature.

These changes to the build tool also imply that the saving process is now independent of the
content of the preview window, meaning you don't have to rebuild the preview before saving, which
was previously the case. To make this more consistent, the PDF export option has been moved to the
print button as it is actually a print-to-file feature under the hood, not technically a proper PDF
export format. It is exactly the same as printing to file from the print preview dialog.

In addition to the changes to the export features, the Build Novel Project tool now also has
controls for line height, which applies to all rich text export formats, and the option to replace
unicode characters with appropriate html entities for html export.

#### Document Layout Automation

Among other changes in this release are a few improvements to the process of creating and changing
documents. When a new document is first created, the header is generated from the assigned label
and layout.

In addition, for some document layouts, when the user changes the header level of the first header
of the document, the document layout setting is updated accordingly. This should reduce the need
for the user to maintain two ways of assigning the role of a given document. This automation only
applies to combinations of header level and current document layouts where there is no ambiguity.
For instance, changing the header level in a "Scene" document from level 3 to 2 changes the
document layout automatically to "Chapter". But changing the first header of a "Book" layout
document from 1 to 2 does not change the document's layout as the "Book" layout is a generic
document layout and it's perfectly reasonable for its first header to be a chapter header.

Keep in mind that novelWriter treats documents with layout "Book", "Chapter" and "Scene" exactly
the same during exports. The distinction is only meant as a way to indicate the purpose of a
document in the project tree. This new automation is meant to assist in keeping this information up
to date. The other layouts do have an effect on formatting during export, and are generally left
alone.

#### The Session Timer and Idle Time

Another change that has been requested by a couple of users is to have the session timer in the
status bar stop counting when the user is inactive (idle). This feature is optional, and can be
controlled from Preferences. The definition of "idle" in this context is either that the user is
active in a different application than novelWriter (loss of focus) or that the user has not made
any changes to the current document for a given amount of time. The time threshold is by default
five minutes, but can be altered in Preferences.

In addition, the idle time is also recorded in the session log, and can be viewed in the Writing
Statistics dialog and exported with the rest of the information. The idle time is recorder in the
logs regardless of whether the status bar clock takes idle time into consideration or not. So even
if you turn off the idle time switch in Preferences, the other idle time setting still affects the
writing stats log entries.

#### Other Changes

The user dictionary of the project, where words added to the dictionary from the document editor
go, can now be viewed and edited with a new "Project Word List" tool in the "Tools" menu.

A small additional feature added is also the ability to undo the last move of an item in the
project tree. The keyboard shortcut for this is `Ctrl+Shift+Z`, or it can be accessed from the
menu. The feature can only undo the last move, but it includes both documents moved to trash, moves
by up/down keypress or menu entries, and drag and drop moves.

A new keyword has been added to mark characters in the story. The new keyword is intended to tag a
character as the focus character for a chapter or scene. This is useful for stories where the
point-of-view character and the focus character are different.

Lastly, two bugfixes have been made as well. The Empty Trash feature was no longer working due to
an earlier fix solving another issue. The feature has now been restored. In addition, the indexer
now checks that a keyword (tag or reference) is valid before saving it to the index. Previously, an
invalid keyword could be saved to the index and potentially crash the application.

_These Release Notes also include the changes from 1.2 Beta 1 and RC 1._

### Detailed Changelog

**Bugfixes**

* Fixed an issue where a typo in a tag or reference using the `@` character would add an invalid
  entry into the project index. The invalid keyword would be saved to the index cache, invalidating
  the index on next load. For earlier versions of novelWriter before 1.1.1, it would also cause a
  crash. Invalid keywords are now rejected during indexing. Issue #688. PR #689.
* The "Empty Trash" option was no longer working due to an earlier fix that added a requirement
  that the project tree has focus to allow the emptying to proceed. Since the Empty Trash feature
  opens a dialog, the tree loses focus, and the deletions are therefore ignored. The focus check is
  no longer considered when emptying the trash. Issue #701. PR #702.

**Documentation**

* The documentation has been updated to reflect the changes in 1.2, and a few corrections pointed
  out by @jyhelle applied. PR #700.

----

## Version 1.2 RC 1 [2021-03-02]

### Release Notes

_The Release Notes have been moved and merged into the 1.2 notes._

### Detailed Changelog

**Bugfixes**

* If a tag or reference keyword was mistyped, it would still be indexed and put into the index.
  This caused the index to be deemed invalid on the next loading of the project, triggering a
  rebuild. A check has been added to the code parsing the lines starting with `@` to ensure only
  valid keywords are written into the index. Issue #688. PR #690.

**New Features**

* Added a tool to edit the project's user dictionary. This is the dictionary where the "Add Word to
  Dictionary" actions from the document editor go. The dialog tool allows for listing, removing and
  adding words to this dictionary. Issue #665. PR #669.

**User Interface**

* Pressing the `F2` key when in the document editor will open the Item Editor for the open document
  instead of the one selected in the project tree. PR #664.
* The shortcut for deleting an item in the project tree has been changed from `Ctrl+Del` to
  `Ctrl+Shift+Del`. This change was also backported to version 1.1.1. Resolves #629. PR #664.

----

## Version 1.2 Beta 1 [2021-02-11]

### Release Notes

_The Release Notes have been moved and merged into the 1.2 RC 1 notes._

### Detailed Changelog

**New Features**

* A full Open Document exporter has been written and added for the Build Novel Project tool. This
  replaces the previously used Qt Save to ODT which just saved the content of the preview window to
  an ODT file. The Qt pathway was very limited and didn't generate proper formatting classes. The
  new export class can generate both full `.odt` and flat XML `.fodt` files. The formatting support
  of this exporter is equivalent or better than the HTML5 exporter, which was previously the best
  supported option. Solves issue #611. PRs #607, #652, #660, and #654.
* A full Markdown exporter has been written and added for the Build Novel Project tool. This too
  replaces a Qt feature that was used to save the content of the preview window into a markdown
  file. The exporter allows for both standard markdown and GitHub flavour markdown. The only
  relevant difference being that the latter allows strike through text. Issue #617. PR #650.
* The Build Novel Project tool now has a "Line height" property that is applied to the preview, and
  to the HTML5 and Open Document export formats. Discussion #653. Issue #654. PR #660.
* The Build Novel Project tool now has an option to convert Unicode characters to HTML entities on
  export to HTML5. Previously, some symbols were converted while others were not. This option
  provides a more consistent "all or nothing" option. PR #660.
* The last file or folder move in the project tree can now be undone from the Project menu or by
  pressing `Ctrl+Shift+Z`. PR #632.
* When a document header level is altered in a novel file of layout type Scene, Chapter,
  Unnumbered, or Partition, and that document is saved, the document's layout setting as seen in
  the project tree is updated to reflect the new level of that heading. This helps reduce the
  duplication of effort by the user to keep this information in sync. See discussion #613. This is
  an acceptable solution to #614. Issue #618. PR #620.
* The session timer now records the amount of time the user is idle. Idle is defined to be when the
  application window does not have focus, and when the user hasn't made any changes to the document
  open in the editor for a specified amount of time. The default is 5 minutes. The idle time is
  recorded to the session log and can be shown in Writing Statistics. Optionally, the status bar
  session timer can also be set to pause when the user is considered idle. Issues #606 and #651.
  PRs #656 and #661.
* It is now possible to tag a character as the focus character for a give section of text. This is
  useful for cases where the point-of-view character differs from the main character of the story,
  or the part of the story. Issue #605. PR #662.

**User Interface**

* A document's class and layout is now displayed next to its status or importance in the document
  editor footer bar. PR #628.
* When a new document is created, the header of the file is automatically generated based on the
  document's tree label, and the level determined by the selected layout. Issue #530. PR #628.
* On the Build Novel Project GUI, the PDF option has been moved from the "Save As" button to the
  "Print" button. This more accurately reflects what it actually does: print the content of the
  preview to a PDF using the printer pathway. This also means that all remaining items on the "Save
  As" dropdown list now can be executed regardless of the content of the preview window. They all
  run their own separate build process. This resolves #611. PR #650.
* Export to plain text has been dropped. PR #617.

**Code Improvements**

* The index class now scans every element of the loaded index cache before accepting it. This means
  that any unrecognised content will trigger a full re-indexing. This is particularly useful when
  opening an index that was saved by a later release. Every entry that requires a lookup is checked
  to avoid potential key errors for instance. All values are also checked for correct data type.
  The new check is extensive, but still fast enough that it only adds a few milliseconds to the
  startup time. PR #619.

**Code Maintenance**

* Cleaned up some redundant code after PR #637. PR #638.

----

## Version 1.1.1 [2021-02-21]

### Release Notes

This patch makes a couple of minor improvements to the GUI. The keyboard shortcut for deleting
entries in the project tree has been changed from `Ctrl+Del` to `Ctrl+Shift+Del` to free up that
shortcut for the document editor. It is now possible to use the shortcut for deleting the word in
front of the cursor, a common and useful feature of many text editors.

The way the negative word count filter option works on the Writing Statistics tool has been changed
to be more intuitive. Enabling this filter now appears to remove all negative entries without
altering the other entries. Previously, the removed negative counts would be included in the
following entries to make it consistent with the total word count. In addition, writing sessions
shorter than five minutes, and with no change in the word count, are no longer recorded in the
session log file.

Other changes include improving the speed of the internal spell checker, used when the Enchant
spell check library isn't available. The internal spell checker is no longer significantly slower,
but is still lacking in functionality compared to Enchant.

### Detailed Changelog

**User Interface**

* The default GUI font on Windows is now Arial. It works better with the Qt framework than the
  default system font. If Arial is missing, it falls back to the bundled font Cantarell. PR #655.
* The way word changes are calculated on the Writing Statistics tool has changed when the option to
  exclude negative word counts is active. Previously, the entries with negative counts were
  filtered out, but the change in count was still applied to the next line, altering the value.
  Now, the GUI will instead just drop the lines that are negative and keep the other lines
  unchanged. This is more intuitive, but it also means that the total count now longer matches the
  sum of the lines. PR #659.
* The keyboard shortcut for deleting entries in the project tree has been changed from `Ctrl+Del`
  to `Ctrl+Shift+Del`. The `Ctrl+Del` shortcut is thus free to be used exclusively by the editor to
  delete the word in front of the cursor. Having the same shortcut do different things depending on
  which area of the GUI has focus is a bit confusing. Related to #529. PR #666.

**Other Improvements**

* The internal spell checker, which is used when the Enchant library isn't available, has been
  given a significant speed improvement by caching the imported dictionary as a Python `set`
  instead of a `list`. The `set` has a hashed key lookup algorithm that is significantly faster.
  PR #668.
* Sessions shorter than 5 minutes, and with no word count changes, are no longer recorded in the
  session stats log file. PR #685.

**Installation**

* The PyPi packages now include the `setup.py` file, which makes it possible to install icon
  launchers for novelWriter on both Linux and Windows after installing with `pip`. PR #655.

----

## Version 1.1 [2021-02-07]

### Release Notes

The main change in this release is the addition of a new tab to the project tree on the left side
of the main window. The regular project tree is now on a tab named "Project", while a new tab named
"Novel" displays a simpler version of the information on the main "Outline" page. It lists all the
headers of the novel part of the project, as well as the word count and point-of-view character of
each section. This is an alternative way to navigate the novel part of the project. The various
tree views are now also kept better in sync when the user selects various documents and headers.

In addition, a new information dialog named "Project Details" has been added. It replaces the
"Details" tab in "Project Settings", and adds more information about the novel part of the project.
In particular, a "Table of Contents" in the "Contents" tab displays a summary of the main parts
and chapters of the project, their total word counts, and an estimated page count. This was made in
response to users asking for ways to estimate the total page count of the project. The page count
is estimated based on a words per page setting, which can be changed on the dialog window.

Since the tabs below the project tree now add some extra room on the GUI, some convenient buttons
have been added in the same area, with direct access to "Project Details", "Writing Statistics" and
"Project Setting".

A few other minor changes have been made as well. The Preferences dialog has been improved with
clearer categories and hopefully better help text. Some new options have been added too. They allow
syntax highlighting of multi-paragraph quotes. The highlighter can now optionally accept quotes to
be left "hanging", that is, no closing quote in the same paragraph.

_These Release Notes also include the changes from 1.1 RC 1._

### Detailed Changelog

**Bugfixes**

* A `None` check in the details panel below the project tree was missing, resulting in an
  occasional error message being printed to the logging output. The error was otherwise handled, so
  this is mainly a fix to prevent the error message. PR #639.

**User Interface**

* The word counts in the Novel tree are now updated each time a file is saved. Issue #636, PR #637.
* A "Remove" button has been added to the "Open Project" dialog. Previously, recent project entries
  could be removed by pressing the `Del` key, but no obvious other methods were present on the GUI.
  PR #639.
* When the search function is activated, the text in the search box is automatically selected.
  Issue #645, PR #639.

**Installation**

* The minimal zip release package tool in `setup.py` has been improved to generate tailored
  packages for each operating system. The old `pyinstaller` build command has been removed, but the
  manual build path for a Windows setup.exe file has been kept. PRs #643 and #644.

----

## Version 1.1 RC 1 [2021-01-31]

### Release Notes

This is a preview and test release for version 1.1.

A few new features have been added. The primary change is that the project tree on the left side of
the main window now has two tabs. The regular project tree is now on a tab named "Project", while a
new tab "Novel" displays a simpler version of the information on the main "Outline" page. It lists
all the headers of the novel part of the project, as well as the word count and point-of-view
character of each section. This is an alternative way to navigate the novel part of the project.
The various tree views are now also kept better in sync when the user selects various documents and
headers.

In addition, a new information dialog named "Project Details" has been added. It replaces the
"Details" tab in "Project Settings", and adds more information about the novel part of the project.
In particular, a "Table of Contents" in the "Contents" tab displays a summary of the main parts
and chapters of the project, their total word counts, and an estimated page count. This was made in
response to users asking for ways to estimate the total page count of the project. The page count
is estimated based on the word count, and can be changed on the dialog window.

Since the tabs below the project tree now adds some extra room on the GUI, some convenient buttons
have been added, with direct access to "Project Details", "Writing Statistics" and "Project
Setting".

A few other minor changes have been made as well. The Preferences dialog has been improved with
clearer categories and hopefully better help text. Some new options have been added too. They allow
syntax highlighting of multi-paragraph quotes. The highlighter can now optionally accept quotes to
be left "hanging", that is, no closing quote in the same paragraph.

### Detailed Changelog

**User Interface**

* Added a Novel tab under the project tree where the user can navigate the novel's layout of
  chapters and scenes, similar to the Outline view, but next to the document editor. The Outline
  view and Novel/Project trees now also behave more in cooperation. When files on one are selected
  or moved, the other will follow and update. Issues #541 and #185, PR #538.
* Added a Project Details dialog that lists project details (moved from Project Settings' Details
  Tab) and a Table of Contents tab where details on chapter level is displayed. This table also
  shows an estimated page count and estimated page location of each chapter. Issue #528, PRs #555,
  #598 and #603.
* Added three buttons below the project tree that connects to Project Details, Writing Statistics,
  and Project Settings. PR #555.
* The settings and tabs in the Preferences dialog have been re-arranged into more tabs with less
  options on each tab. PRs #577 and #624.
* Minor changes to margins and alignments of widgets on the main GUI. PR #565.
* Added a keyboard shortcut to change focus to the Outline tab. The focus change now also ensures
  that the main GUI also switches to the tab where the focus is shifted. Issues #609 and #612,
  PR #615.
* The cursor should now also be visible when opening a blank document and the editor has focus.
  Issue #608, PR #621.

**Text Editor**

* Added support for multi-paragraph quote (dialogue) highlighting. This feature is optional, and
  can be enabled/disabled in Preferences. Issue #546, PR #577.
* Add several new symbols to the Insert menu/ Issue #602, PRs #603 and #604.

**Other Changes**

* Trigger a save document call before the Build Novel Project tool starts the build. This ensures
  that unsaved changes in the editor are included in the build. Issue #610, PR #616.

**Code Maintenance**

* Reformatting of source file headers and adding license headers to all test source files. Test
  source files are now also organised into subfolders. PR #563.

----

## Version 1.0.4 [2021-02-03]

### Release Notes

This patch release fixes a couple of minor issues with the Preferences dialog and the behaviour of
one of the keyboard shortcuts.

Aside from these fixes, the main point of this patch is to add new setup features for novelWriter
on Windows. A Windows installer will no longer be provided for the foreseeable future, and instead
functionality has been added to the main setup script to create desktop and start menu icons.

### Detailed Changelog

**Bug Fixes**

* Fixed an issue with the Preferences dialog where the setting for justified text was mixed with
  the setting for fixed text width. This meant that the justified text setting could potentially
  get overwritten when the Preferences were changed and saved. Issue #623, PR #625.
* Fixed an issue with the Open Project dialog where the list of recent projects would contain
  duplicate entries if the dialog was opened multiple times. PR #627.

**User Interface**

* The `Ctrl+Del` keyboard shortcut is now only active when the project tree has focus. Since this
  is also a common shortcut in many applications for deleting the next word ahead of the cursor,
  the activation of the delete file function when the editor has focus is unexpected to some users.
  Issue #629, PR #631.

**Installation**

* A new command has been added to the `setup.py` script. The new command, `win-install`, will
  create a desktop and start menu icon for novelWriter when run in the source folder. A windows
  batch file, `setup_windows.bat`, has also been added. Running this file from the source folder,
  either by command line or by double-click, will install dependencies from PyPi and set up the
  icons and file association with novelWriter project files. This should make it easier to run
  novelWriter from the source folder on Windows. PRs #634, #641 and #642.

**Documentation**

* The documentation on how to setup and install novelWriter has been extended and reorganised into
  one file per operating system. Some of the other documentation files have also been moved to a
  different section. PR #634.

----

## Version 1.0.3 [2021-01-24]

### Release Notes

This patch release fixes a minor bug sometimes encountered when running novelWriter from command
line on Windows. In addition, the Solarized Dark and Solarized Light themes have been added to the
selection of GUI and syntax themes by a user contribution.

The main change in this release is to the install scripts and the documentation related to
installing and running novelWriter. The primary change is a different method of packaging the app
for Windows. Instead of building an `.exe` file, the new setup instead builds a runnable zip file
`.pyz`. The executable would often be mistakenly flagged by virus control software due to the
packaging tools. This is a known problem with pyinstaller and similar tools, but such warnings are
always concerning even if they are false positives.

### Detailed Changelog

**Bug Fixes**

* Fix crash when starting novelWriter from command line on Windows from a different mounted drive
  than where it is installed. This was caused by a relative path lookup that defaulted to the wrong
  current directory. This works on Linux/macOS which have a common root path, but not on Windows.
  Issue #581, PR #587.

**User Interface**

* Added Solarized Dark and Solarized Light GUI and syntax themes. PR #578 by @nullbasis.
* The Typewriter Scroll Mode now works better in combination with the Scroll Past End feature. The
  scroll mode still only works when there is actually any document to scroll into, but previously
  it would also not work until the total length of the document reached 40% of the height of the
  editor window. This was quite confusing. This limit is now reduced to 10%, which means that as
  long as the Scroll Past End option is enabled, the Typewriter Scroll will always work according
  to its settings. Issue #589, PR #593.

**Installation**

* Merged the `make.py` script into `setup.py`. PR #584.
* Added a second way to build distributable packages of novelWriter for Windows. The new method
  does not use any of the current package tools that produce a Windows executable of the app. These
  packages tend to cause false virus warnings. This new method uses the Python tool `zipapp` to
  bundle novelWriter as an executable `.pyz` file, and adds Python embeddable and library
  dependencies into the same folder. The folder itself can be distributed as-is, or a Windows
  installer executable can be generated with `setup.py setup-pyz`. Issue #580, PR #584.

**Documentation**

* Updated documentation, main README and Contribution Guide to make them more consistent and to
  improve installation instructions. Based on issue #586 and input from @mgrhm. PR #592.

**Other Changes**

* The HTML generator now adds line breaks after `div` blocks used to wrap tag/reference lines. This
  makes the output easier to process by scripts, but has no impact on browser rendering and import
  into other applications. PR #597.

----

## Version 1.0.2 [2021-01-19]

### Release Notes

This patch release fixes a few minor cosmetic issues, a minor issue with the indexer, and a bug
when adding words to the user's own spell check dictionary. Additionally, the documentation has
been updated based on user feedback, and some install issues resolved.

### Detailed Changelog

**Installation**

* The dependency list was missing in the setup configuration for PyPi due to a bug in the
  `setup.cfg` file. The dependencies have been moved to a different section where the setup tool
  now picks them up properly. Issue #570, PR #573 by @stranger-danger-zamu.

**Bug Fixes**

* Fixed an issue with note files being moved between a non-novel root folder and a novel root
  folder without clearing its index entry in the former note or novel index. This would cause
  duplicate entries for such a file. PR #558.
* Fixed a cosmetic issue where the meta data panel below the project tree was not cleared when the
  project was closed. PR #559.
* Fixed an issue where the main window title would not be cleared when a project was closed, and
  the new title not set when a new project was first created. Issue #560, PR #561.
* The editor context menu option to "Add Word to Dictionary" should also be visible when there are
  no spell checker suggestions. The entry was erroneously added under an if-condition that excluded
  it in those cases. Issue #574, PR #575.

**Documentation**

* Fixed some typos and spelling mistakes in the documentation, and reworded parts of the text that
  were unclear. The technical page has also been extended with more information on project folder
  structure. PR #557.
* Clarify install instructions, and remove the duplicate instructions in the README file and
  replace them with a brief section. The full instructions are in the documentation. Issues #566
  and #570, PR #576.

----

## Version 1.0.1 [2021-01-10]

### Release Notes

This release is mainly to bring the documentation up to date, as I forgot to update the install
instructions in the original 1.0 release. I also forgot to change the various settings and help
texts that describe novelWriter as under initial development (beta state).

Some minor improvements have been made to the "Edit Project Item" dialog and some restrictions on
the settings available for documents created in the "Outtakes" folder relaxed. A few minor issues
with the document and project changed icons on the status bar have also been resolved. The
indicators were previously set to changed status even if no actual change had been made to the
project.

### Detailed Changelog

**User Interface**

* Added the Outtakes folder to a list of root folders that will allow the setting of file layouts
  otherwise only permitted under the Novel root folder. It makes sense to permit the files in this
  folder to have the same extended settings that Novel files have. PR #552.
* The text input and dropdown boxes of the Edit Project Item dialog box now extend when the dialog
  window is resized. Previously, the space between the label and the box would stretch instead,
  which isn't very useful. PR #552.
* The document and project changed status icons on the status bar are now set to unchanged status
  when the project is opened. In addition, an issue with the status being set to changed on various
  events that were not actual changes to the document or project has been resolved. For instance,
  changing the size of the document editor would flag the document itself as changed. PR #554.

**Documentation**

* Updated the install instructions of the documentation and the main readme file, as well as the
  current development status as listed on PyPi. PRs #550 and #551.

----

## Version 1.0 [2021-01-03]

### Release Notes

Based on my own testing and usage, and no serious bugs discovered in quite some time (aside from a
few corner case issues), it appears that novelWriter is stable enough for a 1.0 release. Thanks to
all the new users who keep providing feedback on bugs, cosmetic issues, or suggesting improvements
and new features. I'm glad to hear that others find my application useful, and I will keep making
improvements as I get new suggestions and have new ideas myself. At the same time, I will continue
to keep novelWriter simple and clean and avoid feature-bloat.

This release mainly fixes cosmetic and other minor issues to the user interface and makes a few
minor improvements to some less used features. Aside from this, nothing major has changed since the
last release candidate.

This release concludes over two years of tinkering with this project. The project grew out of
numerous lunch and coffee discussions with my colleague Marian Lückhof at my former job. We were
both looking for a tool for writing novels on Linux that suited our needs. We started assembling a
wish list of features that has become novelWriter. In addition, users on GitHub have continued to
test new features, provide very helpful feedback, and make new suggestions for improvements.
Especially the feedback from @johnblommers has been helpful during much of the initial development
time. Over the last months more users have started posting ideas and feedback. Thanks to all of you
for your contributions.

The 1.0 release is intended as a first release of the core features of novelWriter. That does not
mean that all planned features have been fully implemented. There is a long list of ideas and
suggestions to consider and implement. New ideas and suggestions are welcome. Either as feature
requests in the issue tracker, or if not fully formed, can be discussed on the
[discussions page](https://github.com/vkbo/novelWriter/discussions).

### Detailed Changelog

**Bugfixes**

* Fixed a minor cosmetic issue with the checkbox next to the "Distraction Free Mode" entry in the
  menu where its checkmark wouldn't always correspond to the current state of the mode. PR #532.
* When opening the "Writing Stats" dialog in a new project where there is no session log file yet,
  an error dialog would pop up to complain the file is missing. A missing file is not an error, and
  should just be quietly ignored. PR #535.
* Don't enforce string data type in meta data lines written to the head of documents. Some of the
  entries can potentially be of NoneType, and the enforced type will then cause a crash. PR #539.
* Fixed a couple of faulty checks in the index and outline details panel. The checks were not
  reachable by user actions, but put in place to capture coding errors. PR #549.

**User Interface**

* The placeholder text in the "Build Novel Project" tool was referring to the name of the build
  button by a previous label. It now refers to the label that is on the current button. PR #535.
* Add "Move Item Up" and "Move Item Down" to the project tree context menu. These connect to the
  same function as the same entries in the Tools menu. PR #535.
* Block the Item Editor for the root Trash folder. PR #539.

**Other Changes**

* The special "Orphaned Files" folder has been dropped. Since the document class saves most of the
  document meta data to the header of document files, it is no longer strictly necessary and it
  does complicate the code behind the project tree as the orphaned folder isn't a tracked folder
  and therefore needs a fair bit of customised code to fit into the rest of the tree data model.
  Files found in the project's storage folder that do not exist in the project file will now be
  imported into the main project tree based on a set of fallbacks. All recovered files are prefixed
  with the word "Recovered". Issue #540, PR #543.
* Changed the way novel headers are added to the Outline view in cases where the strict logic of
  header levelled isn't obeyed. Previously. a scene header not under a chapter would be added to a
  previous chapter. That may be a bit confusing. Now, instead, a scene outside a chapter will just
  be bumped up one level. PR #549.

**Documentation**

* Fixed some minor typo or wrong word errors in the contributing guidelines. PR #537 by Curtis
  Gedak @gedakc.
* Fixed minor grammar and typo issues in documentation. PR #544 by Curtis Gedak @gedakc.
* Updated documentation with latest changes and rewritten some sections to make the terminology
  more consistent. PR #548.

**Code Improvements**

* Also enforce the maximum line length in text documents. PR #534.
* Updated various parts of the code where a question message box is opened and redirected the call
  to the main GUI class. This was done mostly for consistency, but the feature was added earlier to
  ensure that core classes do not depend on Qt libraries. PR #535.

----

## Version 1.0 RC 2 [2020-12-13]

### Release Notes

This second release candidate for 1.0 comes with only minor changes and improvements, and a handful
of minor bugfixes.

Among the improvements is the addition of all the possible @-keywords for tags and references to
the "Insert" menu under the sub-menu "Tags and References". The "Help" menu has also received a few
improvements and additional links to useful webpages. This release also adds a "Release" notes tab
to the "About novelWriter" dialog. The release notes are displayed automatically the first time you
launch novelWriter after updating to a new version.

Among the fixes is better support for high resolution screens. A few elements on the GUI did not
scale properly, among them the document editor and viewer header and footer. These were clipped on
high res screens due to an underlying issue with the Qt widget underestimating how much space it
required to accommodate the text. Unfortunately, dragging the novelWriter app between screens of
different scaling factors is not currently supported. However, the GUI should scale properly to the
scaling factor on the screen it is opened on.

The work leading up to this release has mostly been focused on improving the test coverage of the
source code of novelWriter. This helps to ensure that the code does what it is intended to do, and
is able to handle corner cases and unexpected external errors and user actions that may occur.
While writing these tests, a number of minor potential issues have been uncovered and handled. Most
of these are corner cases that may not even be reachable by unexpected user actions.

Hopefully, these changes have resulted in an even more stable version of novelWriter. If no more
issues are discovered, the next release will be the final version 1.0 release.

### Detailed Changelog

**Bugfixes**

* The headers and footers of the document editor and viewer would be clipped on high DPI monitors.
  This was due to the QWidget holding these did not automatically scale in the layout. The proper
  height of these are now calculated and enforced instead of relying on automated scaling.
  Issue #499, PR #502.
* Fixed a few inconsistencies in scaling of toggle switches, the form layouts, and the margins of
  the Item Editor when viewing on a high DPI screen. PR #502.
* Switching syntax theme live would not update all colours in the editor and viewer. This has now
  been fixed. PR #516.
* Using the Tools menu to move items up or down in the project tree, without selecting an item to
  move, would cause a crash. The move actions are now quietly rejected if no item is selected.
  Issue #521, PR #522.

**User Interface**

* Added all the possible keywords for tags and references to the Insert menu. Since the list was
  growing long, the Insert menu entries have been split up into four sub menus according to the
  previous grouping. Issue #501, PR #503.
* A "Release Notes" tab has been added to the "About novelWriter" dialog where the latest release
  notes can be displayed. PR #508.
* Menu entries that will open the "Releases" and "Discussions" pages on the novelWriter GitHub repo
  has been added to the Help menu. PRs #509, #511 and #520.
* The help text of many of the Preferences options have been clarified and rewritten. PR #516.
* Added two greyscale syntax themes. These will match with the greyscale icon themes to produce a
  GUI without colours. PR #516.

**Other Changes**

* The Windows installer now properly sets up the mime type for novelWriter, meaning novelWriter
  project files can be opened from the Explorer directly into novelWriter. PR #511.
* It is now possible to create new files in the Outtakes root folder from the context menu.
  Issue #517, PR #519.

**Test Suite**

* The tests for the core classes of novelWriter have been completely rewritten. Every class or
  source file of the core functionality (everything handling the actual project data and documents,
  as well as the meta data) is now covered by its own test module with a 100% coverage for each
  module. PR #512.
* Likewise, the base tests have been rewritten to cover the `Config` class, the `main` function
  that launches the app, and the error handling class. The structure matches the core tests from
  #512. PR #514.
* The GUI tests have been reorganised to match the new test structure, and somewhat improved, but
  some parts still need additional coverage. PR #527.

----

## Version 1.0 RC 1 [2020-11-16]

### Release Notes

This is the first release candidate for the upcoming release of novelWriter 1.0.

Since the fifth beta release about four weeks ago, not much has been changed in novelWriter. A few
minor tweaks have been made to the GUI.

A number of features and tools are now automatically switched off when there is no project or
document open for those features to act upon. Previously, this was a bit inconsistent, although no
serious bugs have been reported or encountered.

Most of the minor changes in this release should not be noticeable to most users. However, there
are a couple of noticeable changes.

**Typewriter Mode**

The "Typewriter Mode" of the editor has been improved. Essentially, this feature is a sort of smart
scroll. It tries to keep the cursor stationary in the vertical direction, and will try to scroll
the document up when the cursor skips to a new line while typing (or down in case of backspaces).
This is similar to the way a typewriter scrolls the paper when hitting the return key. It improves
the writing experience as the current active line will stay at the same eye height level on the
screen.

Previously, the feature would lock the cursor to a given vertical position defined by the user.
Now, instead, the cursor will remain stationary in the vertical direction at any position the user
sets it to by mouse click or keyboard navigation. The user can define a minimum distance from the
top where this feature is activated. These changes makes it more flexible in terms of where the
focus is in the editor. The feature can be controlled from the main Preferences.

**Switching Syntax Theme**

It is now possible to switch syntax highlighting theme without restarting novelWriter. Previously,
changing the theme would only half-way update the document, header and footer background and text
colours. The new settings would not be fully applied until the application was shut down and
started again, thus making it a bit tedious to look through syntax themes to find the one you want.

Switching main GUI theme still requires a restart.

### Detailed Changelog

**Installation**

* A new setup option `setup.py xdg-install` will install the desktop integration (icons, mime and
  launcher) using the OS' `xdg-utils`. This is a more standardised way of installing these
  elements, and replaces the previous `launcher` option. PR #484.

**Bugfixes**

* The Details Panel below the Outline Tree View was not cleared when a project was closed, and
  whatever was listed there was still present if a new project was opened. The panel is now reset
  when a project is closed. Issue #490, PR #491.

**User Interface**

* The Typewriter Mode feature has been improved to keep the cursor stationary at any point in the
  editor viewport as long as the cursor is at a user-defined minimum distance from the top of the
  viewport. The mouse, arrow and page keys do not trigger a reposition. The new behaviour is
  similar to that of the Gutenberg editor in WordPress. PR #482.
* The document editor and viewer are now properly updated when the user switches syntax theme.
  There is no longer a need to restart novelWriter first to apply the changes. PR #487.
* Some minor GUI changes include: don't run the background word counter when there is no document
  open, make the split panels of the Build Novel Project tool non-collapsible, and set the initial
  column widths of tree views to more sensible values. PR #489.
* Block various menu actions, like split and merge documents, project backup, inserts, etc, when
  there is no project open. None of these being active caused any errors as these actions were all
  handled by the various tools, but they shouldn't even trigger when there is no project or
  document to perform the action on. PR #492.
* Clarify the message of the Close Project and Exit novelWriter dialogs. Previously, it may have
  seemed to some users that clicking "No" would allow the closing to proceed without saving
  changes. This is not true as changes are saved automatically when editing a project. The dialog
  text should now make this clearer. Issue #494, PR #495.

**Other Changes**

* The index cache file `meta/tagsIndex.json` now has line breaks and indents. This makes it easier
  to version control if the user really wants to track this file. PR #483.
* The format of the meta data at the top of document files has been changed to be easier to parse,
  and easier to extend with new settings. It is also more human-readable in cases where the user
  opens a document file with other software. PR #486.
* Remove the `ToC.json` file and improve the `ToC.txt` file. There latter now has additional
  information and the format has been improved slightly to be easier to parse if read by an
  external program or script. PR #493.

**Code Improvements**

* There has been some clean-up of comments and docstrings, as well as optimisation and merging of a
  few functions that were implemented in multiple places. PR #485.
* Move some of the constants defined in various other classes into the appropriate constants
  classes, and make all constants upper case variables. PR #489.

----

## Version 1.0 Beta 5 [2020-10-18]

**Important Notes**

* The minimal supported Python version is now 3.6. While novelWriter has worked fine in the post
  with versions as low as 3.4, neither 3.4 nor 3.5 is tested. They have also both reached end of
  life. There are a couple of good reasons to drop support for older versions. PR #470.
  * Python 3.6 introduces ordered dictionaries as the standard.
  * The format string decorator (`f""`) was added in 3.6, and is much less clunky in many parts of
    the code than the full `"".format()` syntax.
  * Especially 3.4 has limited support for `*var` expansion of iterables. These are used several
    places in the code.

**Bugfixes**

* Fixed a bug in the Build Novel Project tool where novelWriter would crash when trying to build
  the preview when running a version of the Qt library lower than 5.14. Issue #471, PR #472.

**User Interface**

* An option has been added in Preferences to hide horizontal or vertical scroll bars on the main
  GUI. These options will hide scroll bars on the Project Tree, Document Editor, Document Viewer,
  Outline Tab and on the controls of the Build Novel Project tool. Scroll bars take up space, and
  as long as the project doesn't contain very long documents, scrolling with the mouse wheel is
  enough. The feature is of course entirely optional. PRs #468 and #469.
* It is no possible to enable scrolling past the end of the document with a new option in
  Preferences. Previously, the editor would just allow scrolling to the bottom of the document. The
  new option adds a margin to the bottom of the document itself that allows for scrolling past this
  point. This avoids having to type text at the bottom of the editor window. PRs #468 and #469.
* A new feature called "Typewriter Scrolling" has been added. It basically means that the editor
  window will try to keep the cursor at a given vertical position and instead scroll the document
  when the cursor moves to a new line, either by arrow keys or while typing. The position can also
  be defined in Preferences. The scroll bar uses an animation effect to perform the scrolling to
  avoid abrupt jumps in the editor window. PRs #468 and #474.
* The line counter in the Document Editor footer now shows the location in the document in terms of
  percentage. This is convenient for very large documents. PR #474.
* A "Follow Tag" option has been added to the Document Editor context menu. This option appears
  when right-clicking a tag value on a meta data line. PR #474.
* When applying a format from the format menu to a selection of multiple paragraphs (or lines),
  only the first paragraph (or line) receives the formatting. The editor doesn't allow markdown
  formatting to span multiple lines. Issue #451, PR #475.
* The syntax highlighter no longer uses the same colour to highlight strike through text as for
  emphasised text. The colour is intended to stand out, which makes little sense for such text.
  Instead, the highlighter uses the same colour as for comments. PR #476.

**Other Changes**

* Since support for Python < 3.6 has been dropped, it is now possible to use `f""` formatted
  strings in many more places in the source code where this is convenient. This has been
  implemented many places, but the code is still a mix of all three styles of formatting text. PR
  #478.
* Extensive changes have been made to the build and distribute tools. The `install.py` file has
  been dropped, and the features in it merged into a new file named `make.py`. The make file can
  now also build a setup installer for Windows. The `setup.py` file has been rewritten to a more
  standardised source layout, and all the setup configuration moved to the `setup.cfg` file. PRs
  #479 and #480.

----

## Version 1.0 Beta 4 [2020-10-11]

**Bugfixes**

* When the Trash folder didn't exist because nothing had been deleted yet, the lookup function for
  the Trash folder's handle returned `None`. That meant that any item with a parent handle `None`
  would be treated as a Trash folder in many parts of the code before the Trash folder was first
  used. This caused a few decision branches to make non-critical mistakes. In particular the
  project tree context menu. This issue has now been fixed with a new check function that takes
  this into account. PRs #452 and #453.
* If an older project was opened, one with a different project file layout than the more recent
  versions, a dialog asked whether the user wants the project updated or not. However, the function
  that moves files to their new location would actually start working before the dialog asked for
  permission. The permission would only be applied to the project XML file. Now, the check is still
  run before the dialog, but the action of moving files around are postponed to after the
  permission has been given and the project XML file parsed. PR #453.
* If there were multiple headings in a file, and the last paragraph did not end in a line break,
  the word counter for the individual sections would miss the last paragraph of the last section
  due to an indexing error. This has now been fixed. PR #453.
* The last cursor position of a document in the editor would only be saved if the document had been
  altered. It is now also saved in the cases where the user makes no changes. PR #460.
* When using an aspell dictionary for spell checking, words containing a hyphen would be
  highlighted as misspelled. This is not the case for hunspell dictionaries. The hyphen is now
  taken into account when splitting sentences into words for spell check highlighting. PR #462.
* Some of the file dialogs would fail with a non-critical error when the cancel button was clicked.
  The cancel is now captured consistently in all instances where such a dialog is used, and the
  calling function exited properly. PR #463.

**User Interface**

* Some minor changes to the text formatting on the Recent Projects dialog. PR #452.
* The Build Novel Project tool has been improved. The settings side panel is now scrollable, and
  the document and settings panel now have a movable splitter between them. This gives more
  flexibility to the sizes of the various parts. PR #459.
* A new option to replace tabs with spaces has been added to the Build Novel Project tool.
  Previously, they were always replaces for HTML output. However, converting them to the HTML code
  for a tab is actually convenient for later import into for instance Libre Office, which then
  converts them back to regular tabs. Issue #458, PR #459.
* Non-breaking spaces have been removed from the HTML conversion of keywords and tags. Issue #458,
  PR #459.
* An upper limit of how large a document the Build Novel Project tool can view has been set. It is
  10 megabytes of generated HTML. The tool will still build larger documents, but they aren't
  displayed. This also limits which options are available in the "Save As" list for such large
  documents. Only native novelWriter exports are supported in such cases. The limit is an order of
  magnitude larger than a typical long novel. PR #460.
* The language indicator in the status bar now has a tooltip stating what tool and spell check
  dictionary provider is being used. PR #462.
* All representations of integers, mostly word counts, are now presented in the same way. They
  should all use a thousand separator representation defined by the local language settings. PR
  #464.
* Many parts of the GUI have had a spin/wait cursor added for processes that may take a while and
  will block the GUI in the meantime. PRs #460, #463 and #464.
* A line counter has been added to the footer of the document editor next to the word counter. It
  makes it easier to compare the position in the document when also accessing it in an external
  editor. PR #466.

**Improvements for macOS**

* The native macOS menu bar now pulls the correct menu entries into the first menu column. PR #463.
* The application name in the main menu would state Python instead of novelWriter. As long as the
  `pyobjc` package is installed, the label will now correctly state novelWriter. PR #463.
* Install and run instructions for macOS have been added to the main README. PR #463.

**Editor Performance**

* The syntax highlighter now remembers what type of line every line in the document is. This means
  that certain types of lines can be re-highlighted without having to process the entire document
  again. This is particularly useful for refreshing the highlighting of keywords and tags after the
  index has been rebuilt. PR #460.
* On a few occasions, the entire document in the editor would be reloaded in order to update the
  layout and formatting. This is not only slow for big documents, it also resets the undo stack.
  Instead, the entire document is "marked as dirty" to force the Qt library to update the layout,
  which is much faster. PR #460.
* For very large documents (in the megabyte range), the repositioning of the cursor when the
  document was opened would sometimes interfere with the rendering of the document itself. This
  could potentially cause the editor to hang for up to a couple of minutes. Instead, the
  repositioning of the cursor is now postponed until the document layout size has reached past the
  character where the cursor is to be moved. This mode is only used for documents larger than 50
  kilobytes. PR #460.
* The document editor will no longer accept single documents larger than 5 megabytes. This
  restriction has also been applied to the Build Novel Project tool. For reference, a typical long
  novel is less than 1 megabyte in size. PR #460.

**Other Changes**

* The command line switches `--quiet` and `--logfile=` have been removed. They were intended for
  testing, but have never been used. The default mode of only printing warnings and errors is quiet
  enough, and logging to file shouldn't be necessary for a GUI application. PR #453.
* A number of if-statements and conditions in the code that were intended to alter behaviour when
  running tests, mostly to stop modal dialogs from blocking the main thread, have been removed.
  These types of changes to the program flow when running tests have now been reduced to a minimum,
  and modifications instead handled with pytest monkeypatches. PR #453.
* The `QtSvg` package is no longer in use by novelWriter. The internal dependency check has been
  removed. PR #457.
* It is no longer possible to set the user's home folder as the root directory of a project. The
  home folder is the default lookup folder in many cases, so it's easy to do by mistake. PR #457.
* The background word counter has been rewritten to run on an application wide thread pool. This is
  a more appropriate way of running background tasks. PR #462.

**Test Suite**

* Major additions to the test suite, taking the test coverage to 91%. PR #453.
* Test coverage for Linux (Ubuntu) for Python versions 3.6, 3.7, and 3.8 are now separate jobs. In
  addition, Windows with Python 3.8 and macOS with Python 3.8 is also tested. All OSes are piped
  into test coverage, and they all have status badges. PRs #453 and #454.

----

## Version 1.0 Beta 3 [2020-09-20]

**Bugfixes**

* After recent changes, the `Edit Project Item` entry (or shortcut `F2`) in the menu would cause an
  error. Other means of triggering the edit dialog for a selected item were working fine. The error
  was caused by a dummy variable being sent by the menu QAction element that was caught by a new
  optional variable in the dialog function. All other menu actions have been wrapped in lambda
  functions to prevent this from happening again. PR #448.
* The Merge Tool was permitting a merge on an empty list of files to be merged. This would result
  in a new, empty file. The Merge Tool will now stop if the list of files is empty. PR #448.
* The orphaned file handling function would cause an error if the orphaned file was empty. This
  would trigger a secondary issue with uninitialised variables, which has also been fixed. PR #448.
* The context menu on the Project Tree would not show the `New File` and `New Folder` options on
  root folders if there were no Trash folder present. This weird bug was caused by the filter
  getting a `None` Trash handle and therefore assuming all root folders were Trash folders as they
  too have parent handle `None`. PR #452.

**User Interface**

* The Last Opened column in the Open Project dialog now has a fixed width font, and the Words
  column has a thin space between number and multiplier unit to make it easier to read. PR #452.

**Code Improvements**

* Minor improvements have been made to the core project classes to improve encapsulation and
  better ensure consistency between the different data structures that store the novel project in
  memory. PR #447.
* Some unused or redundant code has been removed, and in some places, functions have been merged to
  reduce code repetition. PR #449.

**Test Suite**

* A lot more tests have been added and test coverage improved. PR #449.

----

## Version 1.0 Beta 2 [2020-09-13]

**Bugfixes**

* If the horizontal scroll bar appeared at the bottom of the document editor or viewer, for
  instance if a long, un-wrappable line was entered, the scroll bar would sit on top of the
  document footer. The footer bar now properly moves out of the way when the horizontal scroll bar
  appears. Issue #433, PR #434.

**New Features**

* It is now possible to set a different spell check language for a project than the one set in the
  main Preferences. It is only possible to select a different language, not a different spell check
  tool. The setting is managed in the first tab of the Project Settings dialog. Issue #368,
  PR #437.
* The document editor now has the Cut/Copy/Paste options in the main context menu. In addition,
  Select All, Select Word, and Select Paragraph have been added to the menu. The latter two will
  select the word or paragraph under the mouse pointer, not the cursor as the main menu entries do.
  Issue #438, PR #439.
* The document viewer has a new custom context menu with Copy, Select All, Select Word and Select
  Paragraph with identical functionality and look to the context menu entries in the document
  editor. PR #439.
* The document view panel now has a back navigation and forward navigation history of 20 documents.
  The navigation is activated by two buttons in the header, menu entries and keyboard shortcuts in
  the `View` menu, and by navigation buttons on the mouse. Issue #441, PR #442.
* Clicking on a document in the project tree with the middle mouse button will now open the
  document in the document viewer. PR #443.
* Added an edit and a search button to the top left corner of the document editor, in the header.
  The edit button opens the edit item dialog for the open document, and the search button toggles
  the search box for the document. PR #445.
* Added show/hide comment and synopsis buttons to the bottom right corner of the document viewer,
  in the footer. These toggle on and off the rendering of these elements in the viewed document.
  The corresponding settings in Preferences have been removed. PR #445.

**Feature Improvements**

* The document split tool now asks for permission before generating the documents. This adds a
  final confirmation before generating a lot of new documents that it can be tedious to clean up if
  the action was activated by mistake. PR #436.
* Both split and merge tools now preserve the document status or importance value from the source
  item. Previously, it would be reset to the default value. PR #436.

**Test Suite**

* Improved test coverage. PR #446.

----

## Version 1.0 Beta 1 [2020-08-30]

**Bugfixes**

* Not technically a bug, but the clearing of the document editor footer bar, both during start-up
  and when a document was closed, would print two ERROR messages to the terminal window. These were
  benign, but are now prevented from occurring by a slight change in the logic. Issue #418,
  PR #420.
* Fixed spell check highlighting for words separated by a forward slash, which was treated as a
  single word. Issue #427, PR #428.

**New Features**

* A new root folder has been added. It is named "Outtakes" by default, and functions as an archive
  folder for any file that the user wants to take out of the main project tree. The file retains
  its meta data, is editable, and is always excluded from builds. It is not possible to create
  files in this folder, but you can create subfolders for organising them. PRs #415, #416 and #419.
* Support an alternative apostrophe. There is a unicode character defined for this, but the regular
  right hand single quote symbol is the recommended character. However, sometimes this confuses the
  syntax highlighter. The alternative character bypasses this, and may also be useful for languages
  that don't use the same type of symbol for these. PRs #429 and #430.

**Feature Improvements**

* The way the enter and tab keys work in the document editor have been improved. If the search or
  replace text box has focus, the tab key switches between them, and the enter key always triggers
  the button that is to the right of the box with focus. If the editor has focus, the tab and enter
  keys work as expected for a text editor. PRs #412 and #413.
* The keyboard sequence `Ctrl+Shift+Z` is now again an alternative to `Ctrl+Y` for the redo
  functionality. PR #413.
* It is now possible to drag and drop files into the Trash folder. PR #415.
* Files moved to Outtakes or Trash are now cleared from the index, except their word counts. All
  tags and references are thus out of the project. They are automatically put back in when the file
  is dragged into the main project tree again. PR #416.
* Tabs and tab stops are now rendered properly in the document viewer. Since the `setHtml` function
  of the Qt widget used here strips tabs, they were previously just converted to eight spaces. This
  prevented the tabs from aligning vertically like they do in the editor. The stripping of tabs is
  now bypassed by replacing them with a placeholder text, and reverting the replacement after the
  document content has been set. This change also applies to the preview in the Build Novel Project
  tool, and therefore also the print and print to PDF functions. PR #419.
* The syntax highlighter is now better at detecting what is a single quoted string and what is an
  apostrophe in a word. PR #430.

**Other Changes**

* A hard maximum project tree folder depth of 30 has been added. Level 28 is the last level where a
  folder can be created, to allow for one more level of files. There is no particular reason for
  the number 30, it was mostly a matter of picking a number. 30 is assumed to be excessive. It is
  hard to navigate a project tree with that many folders. The value was set because many places in
  the code there was a soft limit of 200. If you created more, various parts of the code would stop
  working. PRs #416 and #421.
* The dialog for reporting unhandled errors has been changed and a new custom Qt subclass written.
  It does essentially the same thing as the standard QErrorMessage box did, but adds the feature of
  a clickable link to the issues tracker on GitHub, and a monospace formatted traceback for the
  issues ticket. In addition, a crash that pops this dialog will now trigger an attempted
  controlled shutdown of novelWriter. Before, it would try to keep running, but often leave
  novelWriter in a half defunct state. PR #417.

**Test Suite**

* Added better test coverage of the Project Load dialog and the Project Outline tool. PR #423.
* Switched from Travis-CI to GitHub actions for running Python tests. PRs #424, #425 and #426.
* All tests can now be run independently of other tests on a function level. Before, this was only
  possible on a test file level. Issue #431, PR #432.

----

## Version 0.12.1 [2020-08-16]

**Bugfixes**

* Some of the insert menu functions were broken due to a left-over comma in the insert source code
  converting the insert text from a string to a tuple. This is a quirk of the Python language and
  unfortunately not caught as a syntax error. Issue #409, PR #410.

**Feature Improvements**

* The Select Paragraph feature in the Edit menu now selects only the paragraph itself, without the
  leading line break. This was previously handled entirely by the Qt library, which does this for
  some reason. Issue #395, PR #405.
* A chapter heading in a file with a different layout than `Unnumbered` can now also be flagged as
  an unnumbered chapter heading by adding an asterisk to the beginning of the title text. This
  only affects the number assignment and counter when running the Build Novel Project tool. The
  rest of the app ignores the asterisk. Issue #402, PR #406.

----

## Version 0.12 [2020-08-15]

**User Interface**

* Added a New Project Wizard that can, in addition to create the previous minimal new project, also
  create a project with pre-defined root folders and chapter and scenes. It is also possible to
  create a copy of the example project from the source code. Either from the `sample` folder in the
  source, or from a `sample.zip` file generated by the `setup.py` script and saved to the
  `nw/assets` folder. PR #366.
* When the user clicked cancel on the colour dialog in Project Settings, the icon would be reset to
  black. Instead, the colour should remain unchanged. A check that the user actually selected a
  colour has now been added. Issue #395, PR #403.

**Other Changes**

* Cleaned up code using `flake8` tool and added it as a permanent check on pull requests. The tool
  filtered out a number of unused variables and imports, which wastes CPU time and memory. Every
  bit helps. PRs #394, #397 and #401.
* Added contributing guide, code of conduct and issue templates. Direct push to main, and PR #398.

----

## Version 0.11.1 [2020-08-09]

**Bugfixes**

* The modality of the dialogs have been made more consistent and a few issues with conflicting
  settings resolved. Mostly the latter relates to some dialogs both having the `exec_()` call and
  the `show()` call. The former implies modal, the latter does not, and the latter usually took
  precedence. All dialogs are now modal with the exception of the Writing Statistics and Build
  Novel Project tools. PR #389.

**User Interface**

* The Help menu entries for the documentation have been improved a bit. If the local copy of the
  documentations is present (both files are checked now), and the Qt Assistant is installed, the
  "Documentation (Local)" entry is visible with `F1` as keyboard shortcut. The "Documentation
  (Online)" is always visible with `Shift+F1` keyboard shortcut. The `F1` key redirects to this too
  if the local copy isn't available. PR #386.
* The Writing Statistics tool now has the ability to set a cap between 100 and 100 000 words on the
  word count histogram bars. This is useful if the user has added a large chunk of text, in which
  case the histogram bar is dominated by this one entry. Now, anything on and above the cap value
  will have a full bar, and all other entries scale from 0 to the cap value. PR #387.

**Documentation**

* The main index page of the documentation now has a build date on it. PR #390.

**Other Changes**

* The Travis CI build system has been altered to first check that the tests pass for Python 3.8,
  for then to move to the other supported Python versions. These are currently 3.6 and 3.7. Python
  3.9 will be added when it is released in October. PR #388.
* Some clean-up of the source code, mostly in terms of unused imports and missing docstrings.
  PR #391.

----

## Version 0.11 [2020-08-08]

Note: The source code has now switched to a default branch named `main` ahead of the changes
planned by GitHub. See their [notes](https://github.com/github/renaming) for more information.

**Bugfixes**

* The `pytest` config file now sets the local source path as the first search path for the main
  novelWriter package. This ensures that the tests can always find the correct version of the code
  when running tests. PR #381.
* The `install.py` script was expecting an older file layout for assets files. This has now been
  updated to the curren file layout. PR #380.

**User Interface**

* A set of new exception handling functions have been added. Recoverable errors will now pop an
  error dialog with the error message and a traceback for the user. The application will not
  generally exit on such errors, unless it causes Python itself to abort. It is possible to copy
  and paste the error message so it can be used for a ticket in the issue tracker. PRs #376 and
  #378.

**Documentation**

* The full documentation for novelWriter, available at
  [novelwriter.readthedocs.io](https://novelwriter.readthedocs.io/) has been rewritten. It was
  drifting out of sync with the development of the code. In addition, many improvements have been
  made to the reStructuredText formatting of the documentation source by providing better
  cross-reference linking and highlighting. The main repository README file has been updated to
  match. PRs #375, #382, and #384.
* The main `setup.py` script has been updated to also build documentation for the Qt Assistant when
  given a `qthelp` flag. The compiled help files are copied into the `nw/assets/help` folder, and
  bundled with the source when pushed to PyPi. The GUI has been altered to open the local help
  files instead of redirecting to the online documentation if the local files are both present and
  the Qt Assistant is installed. PR #375 and #379.

**Other Changes**

* Some minor changes to the source code has been made to more correctly use the Python
  `__package__` variable. PR #376.

----

## Version 0.10.2 [2020-07-29]

**Bugfixes**

* Fixed a crash when using the replace part of search/replace when using regular expressions for
  the search. The replace code assumed the search field was a string, which isn't the case when
  using RegEx, rather itb is a QRegularExpression or QRegExp object. This has now been resolved. In
  addition, the replace feature has been improved to make sure that it only replaces text selected
  by an actual search, not any user selected text. Issue #371, PRs #372 and #373.
* The Tokenizer class used for converting novelWriter markdown to other formats produced some
  invalid escape sequence warnings. The warnings did not seem to affect the results, but have
  nevertheless been fixed. PR #370.

**Features**

* Insert menu entries to insert single and double open and close quote symbols have been added.
  These are the symbols selected as the quote symbols in Preferences. They also have keyboard
  shortcuts associated with them. PR #367.

----

## Version 0.10.1 [2020-07-11]

**Bugfixes**

* Any error encountered when converting a project from the old project folder structure to the new
  were not properly propagated to the origin of the call. Any errors of warnings occurring in the
  process would previously not have been reported properly. These are no reported in a pop-up
  dialog. PR #359.

**User Interface**

* The tooltip of the search/replace Regular Expression option has been updated to state the feature
  only works for Qt 5.3 or higher. PR #359.
* The menus have been restructured a bit. The search options have been moved to a new Search menu.
  The menu order has been changed to a more standard order. The Build Novel Project tool moved to
  the Tools menu. The full screen distraction free mode is now named Focus Mode everywhere in the
  GUI, source code and settings files. Previously, different names were used in different places.
  PR #361.
* Tooltips have been added to main GUI buttons without a button text. PRs #361 and #363.

**Features**

* The search/replace Regular Expression option now uses the newest QRegularExpression tool instead
  of the older QRegExp tool if the Qt version is 5.13 or above. Otherwise, it still uses the old.
  The main benefit of the newer tool in this context is better Unicode support. PR #360.
* The Build Novel Project tool can now generate Roman numbers for chapter markers. Both upper and
  lower case is supported. PRs #362 and #363.

**Other Changes**

* The install scripts now try to create folders before copying icons. PR #364.
* The manifest file now lists the root assets folder, so that it is included in the PyPi build.
  PR #364.
* The .desktop template file has the correct categories set according to the FreeDesktop standard.
  PR #364.

----

## Version 0.10 [2020-06-30]

**Note:** If the project file is opened by this version of novelWriter, the project file can no
longer be read by an earlier version due to the change of how autoReplace settings are stored.

**User Interface**

* The Session Log dialog, now named Writing Statistics, has been redesigned and now has a few more
  filter options. This update also fixes the filtered time count properly. The dialog now shows a
  histogram of words added in a given session, or optionally, on a given date. The filtered log
  data can also be saved as a JSON or CSV file, the latter suitable for importing to a spread
  sheet. The new dialog tool required a new session log file format, so the new session log has
  been given a new file name. The old log file will be left untouched in the project's `meta`
  folder. For projects created prior to this change, the log will record a word count offset that
  will be subtracted from the first entry such that the first word diff will always be 1 instead of
  the total word count of the entire project. Such a large word diff would otherwise saturate the
  histogram. PRs #339 and #349.
* The document editor panel has received a footer bar like the one recently added to the document
  view panel. The footer bar currently shows the status level of the document, and the document
  word count. In addition, the word counter shows the change in count for the current session in
  the same way project word count and change is shown in the status bar. The document word count
  has been removed from the main window status bar. PR #348.
* The document editor footer can optionally be hidden in Distraction Free mode. PR #351.
* The Italic and Bold menu entries have been renamed to Emphasis and Strong Emphasis, which is more
  in line with what they represent in Markdown and HTML. They are still rendered as Italic and
  Bold in the document viewer, but the HTML export is using the `<em>` and `<strong>` tags.
  PR #350.
* Due to several issues with the formatting of emphasised text using `*`, `**`, and `***` wrappers,
  especially when using nested emphasis, the syntax for emphasis (italic) and strong (bold) has
  been reverted to use `_` and `**` wrapping, respectively. This removes the ambiguity, and
  resolves the corner cases. It was possible to resolve the issues by using a custom written parser
  that takes care of all valid combinations, but such a parser would be a bit too slow for use in
  syntax highlighting. I decided therefore to stick with RegEx parsing, and keeping those RegExes
  as short and fast as possible while enforcing the basic formatting rules. Separating the notation
  for emphasis and strong is commonly recommended when writing Markdown anyway, so it is a sensible
  compromise between speed and flexibility. This PR partially reverses PR #310. Issue #353,
  PR #355.
* The syntax highlighter now properly highlights overlapping formatting, including emphasised text
  inside of highlighted quotes. PR #355.
* The colour highlighting of emphasis, strong and strike through, can now be switch off in
  Preferences. The syntax highlighter will still apply the italic, bold and strike effects.
  PR #357.
* The project path in the Details tab of Project Settings can now be selected and copied to
  clipboard. Issue #354, PR #356.

**Other Changes**

* The way the auto-replace settings are stored in the project XML file has been changed in order to
  be more consistent with other features, and to avoid a potential pitfall in defining the tag name
  from a user-entered string. The project class retains its ability to read the old format of the
  file, and will save in the new format. The file format of the project XML file has been bumped to
  1.2. PRs #344, #346 and #347.

----

## Version 0.9.2 [2020-06-26]

**Bugfixes**

* The project tree word counts were getting mixed up when a file was moved to the trash folder, or
  permanently deleted. This has now been fixed, and moving a file should give a zero net change of
  project word count. Permanently deleting it will result in a negative net change. Issue #333,
  PR #335.

**User Interface**

* There is a feature in the project tree class that ensures that the tree item being acted on is
  visible in the tree. It is called when you for instance click the header of an open document. It
  was also activated when opening a document from the tree view with either double-click by mouse,
  or by using the Enter key. This meant that the tree view would often move, which made it hard to
  mouse click on items after each other since you ended up chasing a moving target. This feature is
  now disabled for document open. In addition, the scroll into view feature has been added to the
  search/replace call to move into the next document when reaching the end of the current document.
  This was requested in Issue #332. PR #334.
* The Build Novel Project tool will now display the build time of the document in the preview
  window in order for the user to know if it is potentially out of date. The timestamp is given, as
  well as a fuzzy time string, indicating the age of the content. Issue #331, PRs #336 and #337.

**Documentation**

* The documentation has been updated to clarify the correct formatting for italic, bold and
  strike through formatting tags. Issue #220, PR #338.

----

## Version 0.9.1 [2020-06-21]

**Bugfixes**

* Fixed a serious bug in the replace part of the search/replace function that caused novelWriter to
  crash when the replace text function was called. Issue #327, PR #328.

----

## Version 0.9 [2020-06-21]

**Core Functionality**

* Underline text formatting has been removed. It is not standard HTML5, nor Markdown, and was
  previously implemented using the double underscore notation that in standard Markdown is
  rendered as bold text. Instead, novelWriter now renders a single `*` or `_` wrapping a piece of
  text _within_ a paragraphs as italicised text, and a double `**` or `__` as bold text. The
  keyboard shortcuts and automatic features _only_ support the `*` notation. A triple set of `***`
  are treated as both bold and italicised. PR #310.
* Strike through formatting has been added back into novelWriter using the standard Markdown `~~`
  wrapping. PR #310.
* Added support for thin spaces and non-breaking thin spaces. PR #319.
* The `Ctrl+Z` key sequence (undo) would not go through the wrapper function for document action
  for the document editor, but act directly on the document. This caused some of the logic
  preventing conflict between auto-replace and undo to be bypassed. This has now been resolved by
  blocking the keypress itself and let the menu action handle the key sequence. Issue #320,
  PR #321.
* The dialog window size and column width setting for the auto-replace feature in Project Settings
  are now preserved between closing and opening the dialog. Issue #322, PR #324.

**User Interface**

* The Open Project dialog will now ask before removing an entry from the recent projects list.
  PR #309.
* The text emphasis functions, either selected from the menu or via keyboard shortcuts, will now
  try to respond to the command in a more meaningful way. That is, the text editor will try to
  toggle the bold or italics features independently of each other on the selected text. A menu entry
  to apply both at the same time has also been added. PR #310.
* The document editor search tool has been completely rewritten. It now appears as a search box at
  the top of the document, and has a number of toggle switches added to it. You can modify the
  search tool to be case sensitive, select only whole words, use regular expression search strings,
  loop when reaching the end, and continue the search in the next file in the project tree. For the
  replace feature, you can also select to have the feature try to preserve the case of the replaced
  word. Issues #84 and #305, PR #314.
* A dialog has been added for selecting quotation mark style. These are now used in the Preferences
  dialog instead of a plain text edit box. PR #317.
* Added an insert menu for inserting special symbols like dashes, ellipsis, thin and non-breaking
  spaces, and hard line breaks. PR #319.
* A menu option to replace straight single and double quotes in a selected piece of text has been
  added. This uses the same logic as the auto-replace feature. Issue #312, PR #321.
* When pressing `Ctrl+R` while the document editor has focus, the edited document will be viewed or
  refreshed in the document viewer. Previously, the selected document in the project tree had
  priority. The document is also now saved before loaded in the viewer, ensuring that it shows the
  very latest changes. Issue #143, PR #323.
* The selection in the project tree should not scroll into view when just opening the document.
  This can be quite annoying if loading several documents in sequence by double-clicking as the
  target may move just when you're about to click. PR #325.

**Other Changes**

* Added the file's class and layout to the meta data string of saved document files. This meta data
  is only used to restore the file meta information into the project if it was lost from the
  project file. It is also useful information when reading the file in external tools. PR #308.

----

## Version 0.8 [2020-06-14]

**Bugfixes**

* The HTML converter, used for the document view window as well as the Build Novel Project tool,
  would crash novelWriter if a file included an `@tag:` entry with no actual tag name following it.
  In addition to fixing this issue, the call to the converter is now also wrapped in a `try/except`
  construct to prevent crashes caused by potential edge cases in document content. If the rendering
  fails, the view window will show an error message instead of the intended document. Issue #298,
  PR #299.
* Clipping of the descended part of fonts in the document title bar has been fixed. Issue #295,
  PR #300.
* When clicking a tag in the editor while the viewer was closed, nothing would happen. Now, the
  viewer is first opened before navigating to the source of the reference tag. Issue #294, PR #306.
* The missing optional rendering of synopsis comments in the document view panel has been added.
  Mentioned in Issue #301, PR #311.

**User Interface**

* A details panel below the Outline tree view has been added. The panel shows all the information
  of a selected row in the tree view above, including hidden columns, and some additional
  information. The tags and references also become clickable links that when clicked will open in
  the document viewer. PR #281.
* Icons have been added to the Title and Document columns in the Outline. The titles get a new icon
  indicating the header level, while the documents get the already existing document icon. PR #302.
* Added a context menu to the project tree for easier access to some of the most use actions on the
  tree. PR #282.
* Improved the support for High DPI screens. Margins and box sizes that were hardcoded should now
  scale. User settings should also scale back and forth when switching between scale factors. Issue
  #280, PR #285.
* The total edit time of a project is now displayed on the Details tab of the Project Settings
  dialog. PR #290.
* The title bar in the document editor now has a full screen button and a close button, and in the
  document viewer a reload button and a close button. The full screen button toggles the
  distraction free mode, and the reload button regenerates the document being viewed to update any
  changes that may have been made to it. PRs #293, #300, #303 and #306.
* The References panel below the document viewer has been redesigned. It now sits in a resizeable
  panel below the document, and its controls sit in a footer bar in the document itself. The
  functionality of the feature is otherwise unchanged, but the buttons have received new icons.
  PRs #304 and #306.
* The option to render comments and synopsis in the document view panel has been added to
  Preferences. The toggle option for comments that was previously in the menu has been removed.
  PR #311.

**Project Structure**

* The way GUI states of switches, column widths, etc., is saved has been improved a bit during the
  High DPI updates. PRs #285 and #286.
* Some settings have been moved around to more appropriate sections in the project XML file. The
  project load function still reads the values from the previous location if opening an older
  project file. PR #288.
* A file opened in the Trash folder is no longer "Read Only". The feature was rather arbitrary, and
  also required a GUI element to notify the user of the fact. Any file can now be edited. PR #292.

**Code Structure**

* The core classes making up the project itself were previously merged into a single source code
  file. This file was getting a bit big, so they have been split up again. PR #289.
* A lot of Inkscape meta data has been removed from the SVG icons, reducing the file sizes quite a
  bit. PR #291.
* Opening and closing of files are now properly handled also when using the ConfigParser tool.
  Previously, files were not properly closed after the content had been read, leaving the handles
  open until the Python garbage collector handled them. PR #300.

----

## Version 0.7.1 [2020-06-06]

**Bugfixes**

* For some fonts (especially Ubuntu) the minimum column width in the tree widgets would be
  estimated to be too large. It especially meant that the "include when exporting" flag had a
  column much wider than it needed to be. This setting is now overridden with the known size of the
  icon, plus a 6 pixel margin. PR #278.
* Correctly fixes issue #273, which was actually due to an old css setting from early development.
  PR #287.

**User Interface**

* The Build Novel Project tool now has an option to not style the text before printing or exporting
  to file. PR #276.
* When opening an item in the project tree, the focus remains on the tree and no longer switches to
  the editor. It makes it easier to flip through files and look at them by pressing enter
  repeatedly. PRs #278 and #287.
* Added a title icon and document icon to the outline view. PR #278.
* The timeline class root folder now has a calendar icon instead of a clock. PR #287.
* Regrouped the options on the Build Novel Project tool a bit. They are now sorted into Titles,
  Format, Text and File categories, with more consistent labelling. PR #278.
* A link colour has been added to the Build Novel Project tool. It's the same colour as the header.
  PR #287.

**Other Changes**

* Reduced the number of files and folders in the source code a bit. PR #277.

----

## Version 0.7 [2020-06-01]

**Bugfixes**

* Fixed a bug where novelWriter might crash if a file is deleted immediately after being created,
  and also additional points-of-failure if the project was new. PR #267.

**User Interface**

* The back-references list in the project view panel now shows references to any tag in the open
  document, not just the first tag. Issue #227, PR #234.
* Clicking a tag now tries to scroll to the header where the tag is set. The index needed a couple
  of minor changes for this feature, so this will invalidate the old index for a project saved with
  an older version, and require a new to be built. This is done automatically. PR #234.
* Moved the Close button on the "Build Novel Project" dialog to the area with the other buttons
  since we anyway increased the size of that area. PR #256.
* Updated the unit for Preferences > Editor > Big document limit from `kb` to `kB`. Issue #258,
  PR #260.
* Added Typicons-based coloured icon set also for light GUI background. PR #265.
* The export check mark that was added to the Flags column in the project tree in Version 0.6 has
  been moved to its own column, and been replaced with a proper icon. The details panel below it
  has been updated as well. PR #268.
* Icon sizes are now calculated based on the size of the text, and all text and icons should scale
  relative to the default GUI font size. PR #268.
* The font family and size of the main GUI font can now be changed in Preferences. For Windows,
  this defaults to Cantarell 11pt, which is now shipped with novelWriter. On other systems it
  defaults to the system font. Special accommodations had be made for Ubuntu where the font size of
  the tree widget was not updated automatically (Issue #273). PRs #269, #270, #274 and #275.
* There are no Monospace fonts on the main GUI any more. Where fixed width is needed, the size is
  calculated beforehand with Qt's font metrics class. PR #271.
* Fonts are now selected via the system's font dialog rather than the font combo box. PR #270.
* Word, character and paragraph counts are now updated on the project tree details panel if the
  file currently being edited is also selected in the tree. PR #272.
* The Build Novel Project dialog now shows the previous generated content when it's opened.
  PR #272.
* The Build Novel Project tool can now export the HTML and NWD output into a JSON data file. This
  file is convenient if the user wants to post-process the output with for instance Python, or one
  of the other numerous languages that can read JSON files. PR #272.

**Project Structure**

* The project folder structure has been simplified and cleaned up. We also now freeze the main
  entry values in the main XML file. The XML file is now given version 1.1, and no further core
  changes to its structure will be made without bumping this version. We're also locking it to only
  be opened by version 0.7 or later. An old project file is converted on first open. PRs #253 and
  #261.
* When a project is closed, two table of contents files are written to the project folder. They are
  named `ToC.txt` and `ToC.json` and are there for the user's convenience if they want to find a
  specific file from the project in the data folders. As discussed in Issue #259, PRs #261 and
  #262.
* The expanded node flag from the project tree was also saved for file entries, which cannot
  actually be expanded. These flags are no longer saved in the XML file. PR #261.

**Other Changes**

* Dropped the usage of `.bak` copies of document files. This was the old method to ensure the
  document data was written successfully, but it uses twice the storage space. Instead, writing via
  a temp file is the current safe way to save files. PR #248.
* The project class now records the accumulated time in seconds a project has been opened. This
  data is not yet displayed anywhere, but it is being tracked in the project XML file. PR #261.

**Test Suite**

* Added tests for Build Novel Project, Merge Folder and Split Document tools. PRs #263 and #264.

----

## Version 0.6.3 [2020-05-28]

**Bugfixes**

* It was possible to have the backup folder set to the same folder as the project, resulting in an
  infinite loop when `make_archive` was building the zip file. This crash of paths is now checked
  for before moving to the archive step. Issue #240, PR #241.
* Fixed an issue with the Build Novel Project tool on Ubuntu 16.04 LTS where the dialog wouldn't
  open. Issue #243, PR #246.

**User Interface**

* Renamed the "Generate Preview" button on the "Build Novel Project" tool to "Build Novel Project".
  You must actually click this to be able to export or print. Issue #237, PR #238.
* Added font family and font size selectors to the "Build Novel Project" tool. You may want a
  different print font than used in the editor itself. Issue #230, PR #238.
* Removed the "Help" feature in "Build Novel Project" and instead added detailed tooltips.
  Issue #250, PR #249.
* Changed the title formatting codes for "Build Novel Project" to something less verbose. The old
  codes are translated automatically. Issue #247, PR #249.
* A margin of the viewport (outside the document) has been added to the document editor and viewer
  to make room for the document title bar. Previously, the title bar would sit on top of the
  document's top margin, which would sometimes hide text that would otherwise be visible (when
  scrolling). PR #236.
* Fixed an alignment issue for the status icon on the project tree details panel. Mentioned in
  #235, PR #239.
* Removed the `Xo` icon for NO_LAYOUT in the project tree details panel. Mentioned in #235,
  PR #239.
* Added a "Details" tab to the "Project Settings" dialog, which also lists the project path. Issue
  #242, PR #239.

----

## Version 0.6.2 [2020-05-28]

* Botched release. Replaced with 0.6.3. Crashes when Build Novel Project is opened.

----

## Version 0.6.1 [2020-05-25]

**Bugfixes**

* The Outline view now takes into consideration the exported flag, and does not show excluded files
  in the outline. PR #224.
* Page layout format was ignored when exporting project. The formatting of this layout has now been
  added. PR #224.
* If multiple headings were present in a file, the sorting of headings in the Outline view would
  follow a text sort not a numerical sort of the line numbers. That is, it would be sorted as "1",
  "10", "2", "20", etc. This has been fixed. PR #226.
* The text justification in the preview in the  Build Novel Project was following the main
  Preferences settings, not the Build settings. This did not affect the formatting of the exported
  file itself, but the preview is now made consistent with the build settings. Issue #228, PR #231.

**User Interface**

* Recent projects in the open project dialog can be removed from the list by hitting the delete
  key. PR #225.
* Moved the browse button to after the path box in the open project dialog. PR #225.

**Other Changes**

* The three remaining dependencies now have a minimum version set. PR #224.
* Moved the sample project up one folder level. PR #224.

**Documentation**

* The export page in the documentation erroneously stated that line breaks could be added to titles
  by adding `%\\%`. The correct syntax is `\\`. Issue #229, PR #231.

----

## Version 0.6 [2020-05-24]

**Bugfixes**

* Fixed a bug in validation of `@tag:` meta tags where one or more spaces before the `:` would
  still pass as a valid tag, but the keyword index array would be missing those spaces in its
  counter. This mainly affected the highlighting of keywords, which would be misaligned. PR #206.

**User Interface**

* The Export Tool has been removed and replaced by a new tool called "Build Novel Project". The new
  tool has the same filtering options as the Export Tool, but with more formatting options for
  titles. It also has a preview window to display the generated document. A Save As button provides
  exports to HTML, novelWriter Markdown, plain text, PDF and Open Document format. LaTeX export has
  not been ported over, and interfacing with Pandoc is no longer supported either. Although, as
  before, the HTML export can be converted with Pandoc to other formats outside of novelWriter. The
  new tool also supports printing. PRs #204, #220 and #221.
* The Project Settings, Preferences, Item Editor, Merge Documents, and Split Documents dialogs have
  been redesigned. The ones with tabs now have vertical tabs on the left with horizontal labels.
  The dialog design should be more compact, and have room for more tabs for future settings.
  PR #212.
* A new icon, as well as a mimetype icon for the project files, have been designed and added to the
  app. PRs #213 and #214.
* The About dialog has been completely redesigned to allow more information. PR #217.
* The Open Project dialog has been cleaned up and made more readable. The project paths have been
  moved out of the list, and are now displayed when an item is selected instead. Icons have been
  added, and the New project dialog can also be triggered from this dialog. PR #218.
* The document stats have been added to the details panel below the project tree. PR #219.

----

## Version 0.5.2 [2020-05-21]

**Bugfixes**

* When running on Windows 10, some of the buttons were missing icons. More fallback icons have been
  added to ensure that all current buttons have a fallback path that always ends in an icon.
  PR #211.

**User Interface**

* The statusbar has been redesigned a bit. The block icons showing document and project saved
  status have been replaced by LED icons. The statistics has been moved to a separate label, and
  most of the detailed stats moved to its tooltip. PR #210.
* Default icon theme is now `Typicons Grey Light`. PR #211.
* Clicking on the document header selects the document in the project tree, but this functionality
  has been enhanced to also ensure the document is expanded and visible in the tree. If it's
  scrolled out of view, the tree will scroll it into view. PR #215.
* Syntax highlighting of text in quotes can now be turned off in Preferences. PR #215.

**Core Functionality**

* Checking for version dependencies and a few packages (aside from PyQt5) is now done later in the
  start-up so that it is possible to alert the user with a dialog box instead of terminal error
  messages. PR #210.
* Made a few minor changes to the code so novelWriter can run with Python 3.4.3 and Qt 5.2.1, that
  is, it runs on last version of Ubuntu 14.04. This level of compatibility is not guaranteed to
  remain in the future, but for now, the changes have no impact on functionality. PR #210.

----

## Version 0.5.1 [2020-05-14]

**Bugfixes**

* Fixed a bug where only some of the text would be rendered in the editor window when a large text
  document was loaded. The text is there in the buffer, but the rendering process was interrupted
  by the function that recalculates margins. This recalculation was added with the document tiles
  in 0.5. The re-rendering of the text could be triggered by opening the search bar, indicating
  that it was caused by the shifting of the vertical document frame. PR #208.

**User Interface**

* The icon theme functionality of novelWriter has been reworked. For the default system theme, very
  little has changed. It should still load whatever the system provides, but this doesn't work for
  all icons on Windows 10 for instance. It is now possible to select between three icon themes in
  the Preferences dialog, independent of the GUI theme. Using a theme breaks the dependency on the
  operating system to provide standard icons. Qt provides some, but not all needed by novelWriter.
  PR #207.
* Added a check that warns if the project file was saved with a newer version of novelWriter as
  that may cause meta information to be lost. This warning will remain there until the file format
  is finalised. This is an issue with preserving certain settings, not the project structure
  itself. PR #205

**Debugging**

* Reduced the number of command line switches needed for debug runs. PR #205.

----

## Version 0.5 [2020-05-09]

This release of novelWriter has a number of feature updates, bringing it one step closer to initial
feature completeness for a version 1.0 release.

In the pipeline for 1.0 is a completely new export tool with improved and added options, including
printing. Further improvements are also planned for the new Outline View added in this version.
When these additions are completed, novelWriter will start moving towards a 1.0 release via release
candidates. I'm hoping to wrap up this year and a half long stage of initial development soon so
that I can spend more time using it than creating it.

**Additional thanks** to @countjocular for PRs #173 and #174, and to @johnblommers for all the
helpful feedback and issue reports for the new features added in this, and previous releases.

### Notable Changes

* The Timeline View dialog is now gone. Instead, the main window area has been split into two tabs.
  The first, the "Editor", contains the Document Editor and Viewer panels. The second, the
  "Outline", contains a new Outline View of the novel part of the project, broken down into a tree
  view of all the project headings. All meta data associated with each part of the novel can be
  viewed in further columns, selectable from a drop down menu by right-clicking the header. These
  columns can also be rearranged.
* Both the Editor and Viewer panels now have a header showing the document label as seen in the
  Project Tree. Optionally, the full path of the document can be viewed. Clicking this header will
  select the document in the Project Tree, making it easier to find where the document belongs in
  the structure.
* A project load dialog has been added when novelWriter is launched. It will show you your recently
  opened projects, let you browse for those that aren't listed, or create a new project. More
  features will be added to this dialog later on.
* The Preferences dialog has been completely redesigned to make it easier to find the various
  settings and understand what they do.

### Detailed Changelog

**Features**

* An Outline View panel has been added to the main GUI window. The Outline View can show all meta
  data associated with a novel heading in a column-wise manner. The Timeline View feature has been
  dropped in favour of the new Outline View. PRs #140, #181 and #191.
* A synopsis feature has been added. It allows a comment to be flagged as a synopsis comment to be
  picked up by the indexer and displayed in the GUI. Currently available in the Outline View.
  PRs #140 and #191.
* A document title bar has been added to the top of the editor and viewer. These show the document
  label as seen in the project tree. Optionally, the full document path can be shown. Clicking the
  title will highlight the document in the project tree. PRs #192 and #194.

**User Interface**

* A Project Load dialog has been added, which pops up when novelWriter is launched. It allows for
  opening other recent projects, browse for projects, or start a new project. This replaces the
  former Open and New Project features, as well as the Recent Projects menu entry. PRs #177 and
  #183.
* The command line switches for debugging have been changed a bit. Higher level of debugging now
  includes the lower levels, preventing the need for specifying for instance both debug and verbose
  debug. PR #182.
* The Preference dialog has been completely redesigned. The options are now displayed vertically,
  in four tabs instead of two, and with more informative text explaining what they do. Some
  previously unconnected options have also been added. PR #193.

**Bug Fixes**

* The `install.py` script has been fixed to reflect changes in storage location of the themes.
  PR #174.
* Fixed a bug with launching Preferences without Enchant spell checking installed. PR #190.
* A minor issue with running backups with no backup path set has been fixed. The backups would be
  written into the source folder, or wherever novelWriter was launched from, which is a very messy
  fallback. PR #195.

**Documentation**

* Some outdated links and a number of typos and spelling errors have been corrected. PR #173.
* Documentation has been brought up to date with the current set of features of novelWriter.
  PR #202.

**Project Structure**

* Opening a project now writes a lock file to alert the user if the same project is opened more
  than once. The warning can be ignored if the user wants to proceed. PR #179.
* Two new meta tags have been added to the project file to store a counter for the number of times
  the project has been saved or autosaved. The meta information is not currently displayed in the
  GUI, but could be added to an About Project dialog in the future. The PR also adds checks to
  ensure XML attributes exist before attempting to load them. PR #180.
* A single line of document meta data is now written to the top of document files. They mainly
  serve to identify the file content if one opens the file directly in an external editor, but also
  assist the Orphaned Files tool to identify the files when they are found, but missing from the
  project tree. PRs #200 and #201.

**Code Improvements**

* For the Outline View, the `NWIndex` class has been restructure and extensively rewritten. It is
  more fault tolerant, and will automatically rebuild a corrupt index loaded from cache. PR #140.
* The way that dialog options (which options were selected last time a dialog was open) has been
  rewritten. All data is now stored in a single JSON file in the project meta folder. PR #175.
* Since the config class is instanciated before the GUI, error reporting to the user was tricky. An
  error cache has now been added to allow non-critical errors to be displayed after the GUI is
  built. PR #176.
* All source files now have the minimal GPLv3 license note at the top. PR #188.
* Also added license info to the command line output. PR #189.
* Large chunks of the code has been restructured. Mainly the non-GUI parts, which have mostly been
  merged into a new `core` folder. Several classes which are only used by a single object have been
  merged into the same file, reducing the total number of source files a bit. PR #199.

----

## Version 0.4.5 [2020-02-17]

**Features**

* A project can now be opened from the command line by providing the project path to the launching
  script. PRs #164 and #166.

**User Interface**

* Added functionality to split a document into a folder of multiple documents, and also to merge a
  folder of documents into a single document. PRs #159 and #163.
* It is now possible to permanently delete files from the Trash folder. This can be done
  file-by-file or by using the Empty Trash option in the menu. PRs #159 and #163.
* When running the spell checker, a wait cursor is displayed. This will alert the user that
  novelWriter is working on something when, for instance, a very large document is opened and
  initial spell checking is running. PR #158.

**Bug Fixes**

* Fixed a few keyboard shortcuts that were not working in distraction free mode. PR #157.
* Added a check to ensure the user does not drag and drop an item into the Orphaned Items folder.
  Since this folder is not an actual project item, novelWriter would crash when trying to change
  the dropped item's parent item to the Orphaned Items folder. Now, instead, the drop event is
  cancelled if the target folder is Orphaned Items. PR #163.

**Code Improvements**

* The way project files are saved has been altered slightly. When a project file or document file
  is saved, the data is first streamed to a temp file. Then the old storage file is renamed to
  .bak, and and the temp file is renamed to the correct storage file name. This ensures that the
  storage file is only replaced after a complete and successful write. PR #165.
* The cache folder has been removed. It was used to store the 10 most recent versions of the
  project file. Instead, the previous project file is renamed to .bak, and can be restored if
  opening from the latest project file fails. Any additional restore capabilities should be ensured
  by backup solutions, either the internal simple zip backup, or other third party tools. PR #165.
* The dependency on the Python package `appdirs` has been dropped. It was used only for extracting
  the path to the user's config folder, a feature which is also provided by Qt. PR #169.

----

## Version 0.4.4 [2020-02-17]

* Botched release. Replaced with 0.4.5.

----

## Version 0.4.3 [2019-11-24]

**User Interface**

* Added keyboard shortcuts and menu entries for formatting headers, comments, and removing block
  formats. PR #155.
* Disable re-highlighting of open file when resizing window. This is potentially a slow process if
  the spell checker is on and the file is large. There is no need to do this just for reflowing
  text, so it is now disabled on resize events. Issue #150, PR #153.
* Improved the speed of the syntax highlighter by about 40% by not using regular expressions for
  highlighting block formats and by skipping empty lines entirely. PR #154.

**Bug Fixes**

* Fixed an issue when closing the import file dialog without selecting a file, the import would
  proceed, but fail on file not found. The import is now cancelled when there is no file selected.
  PR #149.
* Fixed an issue with markdown export where it did not take into account hard line breaks. Issue
  #151, PR #152.
* Fixed a crash when running file status check when the project contains orphaned files. PR #152.

----

## Version 0.4.2 [2019-11-17]

**User Interface**

* Distraction free mode now also hides the menu bar, but all keyboard shortcuts used for editing
  remain active. The rest are disabled. PR #142.

**Bug Fixes**

* Fixed various issues with spell checking highlighting. The highlighting and the editor didn't
  always agree on what words were spelled wrong. PR #141.
* The status bar now shows what spell checking language is actually loaded. Previously, it just
  showed the language selected in the settings. That was a bit misleading as the available
  dictionaries can change due to the change in installed dictionary on the system. PR #145.

----

## Version 0.4.1 [2019-11-10]

**Features**

* If no external spell check package is available, novelWriter can now fall back to use a simple
  spell checker based on word similarity comparison provided by the Python standard package
  `difflib`. That means spell checking is always available, although the difflib-based spell
  checker is both slow and lacks many features of other packages. This feature comes with a general
  English dictionary, and a GB and US dictionary. These are just lists of correct words provided by
  aspell. PR #130.
* Language information (spell checker) is now shown on the status bar. In addition, the timer has
  been converted to monospace font and received an icon. PR #136.
* The new icons exist in both dark and neutral mode, and the mode can be set in the preferences.
  This makes it easier to see the icons on a dark system theme. PR #135.
* Distraction free mode, key shortcut `F8`, and full screen mode, shortcut `F11`, are now
  available. This PR also fixes some issues with rescaling of text margins when windows or panels
  are resized. PR #137.

**User Interface**

* Most text boxes now have a character limit. Before, the only limit was the limit set by Qt itself
  of ~32k characters. PR #126.
* Key combination `Ctrl+G` is now an alternative to `F3`, forward search, and vice versa for
  backwards search. This makes more sense on macOS. Issue #124, PR #126.
* The shortcut for the replace feature is now `Cmd+=` on macOS, and remains `Ctrl+H` on Linux and
  Windows. Issue #124, PR #126.
* The sample project in the source code has been improved to better show the features of
  novelWriter as they currently are. The old text was a bit out of date. The new text also explains
  the features it demonstrates. PR #132.

**Bug Fixes**

* Fixed a bug where a long file label would expand the tree pane due to the details panel
  expanding. The label itself will no longer show more than 100 characters, and is word wrapped.
  Issue #120, PR #122.

**Code Improvements**

* The code has been reorganised, import headers been cleaned up, and the code made more or less
  PEP8 compliant. PRs #118, #119, and #138.
* The dependency on the `pycountry` package has been dropped. The feature based on it now uses an
  internal list of country codes for describing spell checker languages. PR #129.
* The themes manager has been improved, and the loading of icons now supports a number of fallback
  steps to ensure something is shown in most cases. The final fallback is the system's own icon
  theme. PR #135.

----

## Version 0.4 [2019-11-03]

**Features**

* The export dialog now allows limited support for exports using Pandoc. The Pandoc conversion is
  run as a stage two of the export process. Pandoc integration is fickly on Windows, but works well
  on Linux. PRs #82 and #104.
* The editor now supports Markdown standard hard line breaks, and exports these correctly to the
  various file formats and to the document view pane. Hard line breaks can be inserted by either
  appending two or more spaces to the end of a line, or by pressing `Shift+Enter`. PR #83.
* The editor now supports and preserves non-breaking spaces. Unfortunately, the preservation of
  these spaces on save and reload is dependent on Qt 5.9 or later. Non-breaking spaces are
  preserved on export to html and LaTeX. PR #87.
* An option to show tabs/spaces and line endings in the document editor has been added to the
  Preferences dialog. PR #90.
* The document view pane now has a "Referenced By" panel at the bottom, showing links to all
  documents referring back to the document being viewed. The panel is collapsible, and has a sticky
  option that will prevent it from updating if links are followed. PRs #109 and #110.
* The tag and reference system no longer has any restrictions on file class. That is, any file can
  have tags and references, and they are indexed by the indexer and displayed as links in the
  document view pane. The timeline view behaves as before, only listing active Novel files.
  PR #114.
* A new root folder type and keyword for "Entities" has been added. These can be useful for
  describing plot elements fitting under such a category. PR #115.

**User Interface**

* Tags and references in the editor are now "clickable" in the sense that pressing `Ctrl+Enter`
  with the cursor on them will open the reference in the view pane. PR #98.
* Warnings triggered when the user tries to use features with missing package dependencies will now
  provide a link to the package website. PR #86.
* Adding the `~` character in file path boxes is now expanded to the user's home directory. PR #94.
* The recent projects submenu no longer has a number prefix, and a "Clear Recent Projects" option
  has been added. PRs #86 and #94.
* Syntax themes based on Night Owl and Light Owl themes have been added. PR #97.
* Read-only files now have a notification popping up at the top of the edit pane, and the files are
  actually not editable. PR #106.
* Tabs are now properly exported in formats where this makes sense. For plain text files, a tab is
  converted to four spaces. For html exports they are converted to a long space, equivalent to four
  spaces. PR #113.
* A toggle button in the Document menu now allows displaying file comments in the document view
  panel. PR #115.

**Bug Fixes**

* Some issues with unicode conversion and LaTeX export have been addressed, but the escaping of
  unicode characters is prone to errors. The user should be careful with using special symbols if
  export to LaTeX is intended. The package `latexcodec` should be able to handle Latin based,
  language specific characters. PRs #73 and #79.
* Fixed some long-standing issues with running novelWriter on Windows. The config folder requires a
  set of two folders to be created on first use, which the config class did not expect. This is now
  resolved. In addition, Python does not default to utf-8 when writing files on Windows, so all
  open statements now have encoding defined. Failing to open files also had the risk of truncating
  them. This has been avoided by distinguishing new files from broken files. PR #81.
* Dark theme was not rendering properly on multiple platforms. This was resolved by forcing the Qt5
  style to "Fusion", which allows further formatting by the novelWriter themes code. The user can
  override the Qt styling option through the `--style=` flag on the command line. PR #96.
* The behaviour of files in the Trash folder has been fixed. These are now read only. PR #106.
* Fixed a bug where the last line of a title or partition page would be ignored on export. PR #113.
* Drag and drop onto the root level of the tree has been disabled. This was anyway only allowed for
  root folder items, but it was tricky to enforce this properly for other files. In order to move
  root folders around now, the move up and down features need to be used instead. #115.

**Installation**

* A script for `pyinstaller` has been added, making it possible to generate standalone executables
  of novelWriter on at least Windows and Linux. PR #91.
* novelWriter has been made `pip install` ready. PRs #107 and #108.

----

## Version 0.3.2 [2019-10-27]

**Documentation**

* The documentation has been rewritten and added to the Read the Docs website. Pressing `F1` or
  `Help > Documentation` in the menu opens the novelWriter documentation page. PRs #68 and #69.

**User Interface**

* Filters have been added to the Timeline View window so unused tags can be hidden, and it's
  possible to select only certain classes of tags to display. PRs #61 and #62.
* The dialog boxes for Timeline View and Session Log now remember the filter choices from previous
  instance for the same project. PR #62.
* When having a document open in the editor, text can be imported into it from a plain text file.
  No formatting conversion of the imported text is performed. That is up to the user. However, this
  allows for importing novelWriter documents from other projects or from a previous export,
  partially addressing request in issue #63. PR #65.
* The Export feature now includes exporting to LaTeX, which allows building PDFs with pdflatex or
  other tools. PR #73.
* Export of a novelWriter flavour markdown file is also supported. This file can be imported back
  in as-is, and almost completes an export-edit-import cycle. A split document into multiple files
  feature will be added soon. PR #73.

----

## Version 0.3.1 [2019-10-20]

**Bug Fixes**

* The backup request dialog should pop up on any change to the project during the last session, not
  just on unsaved changes. PR #58.
* The regex that searches for words for the spell check highlighter was not including unicode
  characters, so it would underline parts of words using unicode characters even if the word was
  spelled correctly. PR #58.
* When having unsaved changes in an open document, while changing editor configuration options, the
  document would be reloaded from disk when the changes were applied. This meant the unsaved
  changes were lost. The document is now saved before the editor is re-initialised. PR #58.

**User Interface**

* Added a GUI to display the session log. The log has been around for a while, and records when a
  project is opened, when it's closed, and how many words were added or removed during the session.
  This information is now available in a small dialog under `Project > Session Log` in the main
  menu. PR #59.
* The export project feature now also exports the project to Markdown and HTML5 format. PR #57.

----

## Version 0.3 [2019-10-19]

**User Interface**

* Added project export feature with a new GUI dialog and a number of export setting. The export
  feature currently only exports to a plain text file. PR #55.

----

## Version 0.2.3 [2019-10-06]

**User Interface**

* The search feature now also allows for replacing text, so the basic search/replace tools in now
  complete. PRs #51 and #52.
* All icons have been removed from the menu, and the dark theme has received a new set of basic
  icons. They are not very fancy, so will perhaps be replaced by a proper icon set later. PR #53.

----

## Version 0.2.2 [2019-09-29]

**Bug Fixes**

* Fixed a bug where loading a config file with the dictionary language set to `None`, or presumably
  a missing dictionary, would trigger a fatal error. PR #47.

**User Interface**

* Added a basic search function for the currently open document. This is a simple interface to the
  find command that exists in the Qt document editor. It will be extended further in the future.
  PR #49.

----

## Version 0.2.1 [2019-09-14]

**Bug Fixes**

* The _Tomorrow_ theme had the wrong set of colours. PR #39.

**Documentation**

* Added the backup feature to the documentation. PR #40.

**User Interface**

* The auto-replace list in project settings is now sorted alphabetically. PR #43.
* Added version checking of the Qt5 and PyQt5 dependencies. Non-essential functionality that
  depends on very recent versions of Qt5 are now switched off if version is too low. Currently only
  affects the custom tab stop length, which requires version 5.10. Issue #44, PR #45.

**Code Improvements**

* Minor changes to the About novelWriter dialog and to how backup filenames are generated. PR #41.

----

## Version 0.2 [2019-06-27]

**Documentation**

* Added documentation in English. The help file opens in the document view pane when the user
  presses `F1` or selects it from the Help menu. PR #27.

**Themes**

* Complete rewrite of how syntax highlighting and GUI themes are handled. These are now set
  separately, and the dark theme uses QPalette to handle the dark colours, which makes the dark
  theme a lot more portable between operating systems. #34 and #35.
* Added the five "Tomorrow" colour themes to list of syntax highlighter themes. PRs #34 and #35.

**User Interface**

* Added a preferences dialog for the program settings. It is no longer necessary to edit the config
  file. PR #30.
* The document viewer remembers scroll bar position when pressing `Ctrl+R` on a document already
  being viewed. PR #28.
* Removed version number from windows title. PR #28.
* The auto-replace items in Project Settings are now editable. PR #29.
* Changed how document margins are handled. This implementation works better and drops the
  difference between horizontal and vertical margins in favour of using the QTextDocument margin
  setting. PR #33.

**Code Improvements**

* Spell checking is now handled by a standard class that can be subclassed to support different
  spell check tools. This was done because pyenchant is no longer maintained and having a standard
  wrapper makes it easier to support other tools. PR #31.

----

## Version 0.1.5 [2019-06-08]

**Bug Fixes**

* Closing the application with the window X button, and selecting No on the dialog, still closed
  the application. Properly handling the close event now so that the closing is cancelled. PR #21.
* Many of the menu option would cause novelWriter to exit or otherwise make mistakes when clicked
  if no project was open. They all check for this now. PR #23.

**Timeline**

* Added an index to the project that holds the position of all headers in the novel part of the
  project and all tags set in the notes part. It also holds all the links from novel files to
  notes. The relationship can be viewed in a new TimeLineView GUI. It's in the tools menu, and can
  also be opened with `Ctrl+T`. PR #22.
* The spell checker now used this index to highlight keywords/value sets. If the keyword or value
  is not valid, it will not be highlighted and will instead have a wiggly line under it. This also
  checks that references point to valid tags. For this to work, the index has to be up to date. The
  index of a file is saved when the file is saved, but the entire index can be rebuilt by pressing
  `F9`. PR #22.

**Status Bar**

* Redesign of the status bar adding project and session stats as well as a session timer. PR #21.
* Project word count is written to the project file, which is needed for the session word count.
  PR #21.
* Closing a project now clears the status bar. PR #21.

**Editor**

* Spell checker now ignores lines staring with `@`, and words in all uppercase. PR #21.
* A document can be closed, which also clears it from last edited document setting in the project
  file. I.e. it is not re-opened on next start. PR #21.
* Tab width is now by default 40 pixels, and can be set in the config. PR #21.

----

## Version 0.1.4 [2019-05-25]

**Bug Fixes**

* Fixed a bug where an item had to be selected in the tree view for a root item to be created.
  PR #16.

**User Interface**

* The main area can now be split into two, with the document editor on the left and a document
  viewer on the right. PR #13.
* The list of novel document status and plot element importance levels can now be edited through
  the Project Settings dialog. The values are per project, and saved in the main project XML file.
  PR #17.
* Cleaned up opening and closing projects, as well as how new projects are created. A new project
  can also not be saved in a folder already containing a novelWriter project. That was previously
  possible, resulting in the old XML file being overwritten. PR #18.
* Some minor GUI improvements were added, PR #19:
  * Pressing `F2` also opens the edit item dialog, like `Ctrl+E` does.
  * When the document editor and viewer split slider is moved, the editor resizes properly.
  * The document viewer can be closed, expanding the editor to the full window size again.
  * A project can be closed with `Ctrl+Shift+W`, and the menu entry has an icon.
  * Exit button/menu now asks if you want to close.

**Themes**

* The colours for syntax highlighting can now be edited in a config file in the themes folder. The
  main GUI css file also lives in the same folder. The default theme lives in the default
  subfolder, and more folders can be added. Switching themes involve changing the theme setting in
  the main config file to the name of the themes subfolder. PR #15.

**Code Improvements**

* Loading the project with the items in the wrong order is possible. That is, the child item is
  stored before its parent. A saved file should not ever be like that, but an edited file might.
  Even if the file shouldn't be edited manually. PR #16.

----

## Version 0.1.3 [2019-05-18]

**User Interface**

* The cursor position is now saved when a document is saved, and restored when the document is
  opened. PR #12.

**Test Suite**

* Major upgrades to the test suite, now also testing GUI elements. Coverage at 73%. PRs #9 and #11.

----

## Version 0.1.2 [2019-05-12]

**Bugfixes**

* Fixed a critical GUI bug when trying to create new folders and files in the tree.
* Caught a bug when creating a new file, but novelWriter couldn't figure out what class the parent
  item had and returned a `None`. Could not recreate the bug, but added a check for it anyway.

**Code Improvements**

* Changed the way user alerts are generated, and added the alert levels to an enum class named
  `nwAlert`. Also added a new level named `BUG`.

----

## Version 0.1.1 [2019-05-12]

**User Interface**

* Rewritten the spell check context menu. The previous implementation was adapted from a Qt4
  example, but could be improved a great deal. It now also doesn't have the default context menu,
  and allows for adding words to personal word list. Spell checking can also be enabled and
  disabled from the menu, and re-run on a the current document. PRs #1 and #3

**Test Suite**

* Added a unit test framework based on `pytest`. This currently checks basic opening and saving of
  the main config file and the main project file. PR #2

----

## Version 0.1 [2019-05-10]

This is the initial release of a working version of novelWriter, but with very limited
capabilities. So far, the following has been implemented:

* A document tree with a set of pre-defined root folders of a given set of classes for different
  purposes for novel writing. That is, a root item for the novel itself, one for characters, plot
  elements, timeline, locations, objects, and a custom one.
* A plain text editor with a simplified markdown format that allows for four levels of titles, and
  bold, italics and underline text.
  * In addition, the format supports comments with lines starting with a `%`.
  * It also allows for keyword/value sets staring with the character `@`. These will later be used
    to link documents together as tags point to other documents. For instance, a scene file can
    point the keyword `@POV:name` to a character file with the keyword `@THIS:name`.
* The text editor has a set of auto replace features:
  * Dashes are made by combining two or three hyphens.
  * Three dots are replaced with the ellipsis.
  * Straight quotes with your quote format of choice.
* The text editor also allows for wrapping either selected text, or the word under the cursor, in:
  * Bold, italics, or underline tags.
  * Single, or double quotes.<|MERGE_RESOLUTION|>--- conflicted
+++ resolved
@@ -1,6 +1,5 @@
 # novelWriter Changelog
 
-<<<<<<< HEAD
 ## Version 2.6 Beta 1 [2024-11-12]
 
 ### Release Notes
@@ -70,7 +69,9 @@
 * The document builder has been refactored to support more generalised format classes. PR #2047.
 * Action parent assignment has been rafactored in the main menu. #2075.
 * Raw text format output has been refactored and reduced to just appending documents. PR #2087.
-=======
+
+----
+
 ## Version 2.5.3 [2024-11-26]
 
 ### Release Notes
@@ -99,7 +100,6 @@
 
 * Russian translation added by Konstantin Tan (@k1kimosha). PR #2126
 * Updated German and Portuguese translations. PR #2126
->>>>>>> 8307822e
 
 ----
 
