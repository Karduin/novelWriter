# Credits

## Main Developer

* Veronica Berglyd Olsen (@vkbo)

## Main Contributors

* Concept: Marian Lückhof (@Number042)
* Internationalisation: Bruno Meneguello (@bkmeneguello)

## Translations

The default language is English (UK) with English (US) as an option.

* Dutch: Martijn van der Kleijn (@mvdkleijn)
* French: Jan Lüdke (@jyhelle)
* Latin American Spanish: Tommy Marplatt (@tmarplatt)
* Norwegian: Veronica Berglyd Olsen (@vkbo)
* Portuguese: Bruno Meneguello (@bkmeneguello)
* Simplified Chinese: Qianzhi Long (@longqzh)
<<<<<<< HEAD
* Latin American Spanish: Tommy Marplatt (@tmarplatt)
* Dutch: Martijn van der Kleijn (@mvdkleijn)
* German: Myian (@heymyian)
=======
>>>>>>> 3ff5dfce

## Libraries

The following libraries are dependencies of novelWriter:

* Qt5 by [Qt Company](https://www.qt.io/)
* PyQt5 by [Riverbank Computing](https://www.riverbankcomputing.com/software/pyqt/)
* lxml by [Martijn Faassen](https://lxml.de/)
* Enchant by [Dom Lachowicz](https://abiword.github.io/enchant/)
* PyEnchant by [Dimitri Merejkowsky](https://pyenchant.github.io/pyenchant/)

## Assets

Some of the assets bundled with novelWriter were adapted from the following sources:

* Typicons icons by [Stephen Hutchings](https://github.com/stephenhutchings/typicons.font) (CC BY-SA 4.0)
* Tomorrow syntax themes by Chris Kempson (MIT License)
* Owl syntax themes by Sarah Drasner (MIT License)
* Solarized themes by Ethan Schoonover, added by @nullbasis (MIT License)

## Special Mentions

Additional thanks to @johnblommers who was an early user and who has provided a lot of very useful
feedback over the years.<|MERGE_RESOLUTION|>--- conflicted
+++ resolved
@@ -15,16 +15,11 @@
 
 * Dutch: Martijn van der Kleijn (@mvdkleijn)
 * French: Jan Lüdke (@jyhelle)
+* German: Myian (@heymyian)
 * Latin American Spanish: Tommy Marplatt (@tmarplatt)
 * Norwegian: Veronica Berglyd Olsen (@vkbo)
 * Portuguese: Bruno Meneguello (@bkmeneguello)
 * Simplified Chinese: Qianzhi Long (@longqzh)
-<<<<<<< HEAD
-* Latin American Spanish: Tommy Marplatt (@tmarplatt)
-* Dutch: Martijn van der Kleijn (@mvdkleijn)
-* German: Myian (@heymyian)
-=======
->>>>>>> 3ff5dfce
 
 ## Libraries
 
