<?xml version='1.0' encoding='utf-8'?>
<<<<<<< HEAD
<novelWriterXML appVersion="1.1a0" hexVersion="0x010100a0" fileVersion="1.2" timeStamp="2020-12-20 15:44:04">
=======
<novelWriterXML appVersion="1.0" hexVersion="0x010000f0" fileVersion="1.2" timeStamp="2021-01-03 16:47:07">
>>>>>>> b6e18e70
  <project>
    <name>Sample Project</name>
    <title>Sample Project</title>
    <author>Jane Smith</author>
    <author>Jay Doh</author>
<<<<<<< HEAD
    <saveCount>836</saveCount>
    <autoCount>155</autoCount>
    <editTime>39747</editTime>
=======
    <saveCount>823</saveCount>
    <autoCount>153</autoCount>
    <editTime>39446</editTime>
>>>>>>> b6e18e70
  </project>
  <settings>
    <doBackup>False</doBackup>
    <spellCheck>True</spellCheck>
    <spellLang>None</spellLang>
    <autoOutline>True</autoOutline>
    <lastEdited>636b6aa9b697b</lastEdited>
    <lastViewed>636b6aa9b697b</lastViewed>
    <lastWordCount>1077</lastWordCount>
    <novelWordCount>701</novelWordCount>
    <notesWordCount>376</notesWordCount>
    <autoReplace>
      <entry key="A">B</entry>
      <entry key="B">E</entry>
      <entry key="C">D</entry>
    </autoReplace>
    <titleFormat>
      <title>%title%</title>
      <chapter>Chapter %ch%: %title%</chapter>
      <unnumbered>%title%</unnumbered>
      <scene>Scene %ch%.%sc%: %title%</scene>
      <section></section>
    </titleFormat>
    <status>
      <entry blue="100" green="100" red="100">New</entry>
      <entry blue="0" green="50" red="200">Notes</entry>
      <entry blue="0" green="60" red="182">Started</entry>
      <entry blue="0" green="129" red="193">1st Draft</entry>
      <entry blue="0" green="129" red="193">2nd Draft</entry>
      <entry blue="0" green="129" red="193">3rd Draft</entry>
      <entry blue="58" green="180" red="58">Finished</entry>
    </status>
    <importance>
      <entry blue="100" green="100" red="100">None</entry>
      <entry blue="188" green="122" red="0">Minor</entry>
      <entry blue="180" green="0" red="21">Major</entry>
      <entry blue="175" green="0" red="117">Main</entry>
    </importance>
  </settings>
  <content count="25">
    <item handle="7031beac91f75" order="0" parent="None">
      <name>Novel</name>
      <type>ROOT</type>
      <class>NOVEL</class>
      <status>Started</status>
      <expanded>True</expanded>
    </item>
    <item handle="53b69b83cdafc" order="0" parent="7031beac91f75">
      <name>Title Page</name>
      <type>FILE</type>
      <class>NOVEL</class>
      <status>Started</status>
      <exported>True</exported>
      <layout>TITLE</layout>
      <charCount>72</charCount>
      <wordCount>15</wordCount>
      <paraCount>2</paraCount>
      <cursorPos>78</cursorPos>
    </item>
    <item handle="974e400180a99" order="1" parent="7031beac91f75">
      <name>Page</name>
      <type>FILE</type>
      <class>NOVEL</class>
      <status>New</status>
      <exported>True</exported>
      <layout>PAGE</layout>
      <charCount>210</charCount>
      <wordCount>40</wordCount>
      <paraCount>2</paraCount>
      <cursorPos>213</cursorPos>
    </item>
    <item handle="edca4be2fcaf8" order="2" parent="7031beac91f75">
      <name>Part One</name>
      <type>FILE</type>
      <class>NOVEL</class>
      <status>New</status>
      <exported>True</exported>
      <layout>PARTITION</layout>
      <charCount>23</charCount>
      <wordCount>5</wordCount>
      <paraCount>1</paraCount>
      <cursorPos>0</cursorPos>
    </item>
    <item handle="e7ded148d6e4a" order="3" parent="7031beac91f75">
      <name>A Folder</name>
      <type>FOLDER</type>
      <class>NOVEL</class>
      <status>1st Draft</status>
      <expanded>True</expanded>
    </item>
    <item handle="6a2d6d5f4f401" order="0" parent="e7ded148d6e4a">
      <name>Chapter One</name>
      <type>FILE</type>
      <class>NOVEL</class>
      <status>Notes</status>
      <exported>True</exported>
      <layout>CHAPTER</layout>
      <charCount>12</charCount>
      <wordCount>3</wordCount>
      <paraCount>0</paraCount>
      <cursorPos>215</cursorPos>
    </item>
    <item handle="636b6aa9b697b" order="1" parent="e7ded148d6e4a">
      <name>Making a Scene</name>
      <type>FILE</type>
      <class>NOVEL</class>
      <status>1st Draft</status>
      <exported>True</exported>
      <layout>SCENE</layout>
      <charCount>1811</charCount>
      <wordCount>318</wordCount>
      <paraCount>8</paraCount>
      <cursorPos>1880</cursorPos>
    </item>
    <item handle="bc0cbd2a407f3" order="2" parent="e7ded148d6e4a">
      <name>Another Scene</name>
      <type>FILE</type>
      <class>NOVEL</class>
      <status>1st Draft</status>
      <exported>True</exported>
      <layout>SCENE</layout>
      <charCount>476</charCount>
      <wordCount>93</wordCount>
      <paraCount>3</paraCount>
      <cursorPos>428</cursorPos>
    </item>
    <item handle="ba8a28a246524" order="3" parent="e7ded148d6e4a">
      <name>Interlude</name>
      <type>FILE</type>
      <class>NOVEL</class>
      <status>New</status>
      <exported>True</exported>
      <layout>UNNUMBERED</layout>
      <charCount>633</charCount>
      <wordCount>101</wordCount>
      <paraCount>3</paraCount>
      <cursorPos>0</cursorPos>
    </item>
    <item handle="96b68994dfa3d" order="4" parent="e7ded148d6e4a">
      <name>A Note on Structure</name>
      <type>FILE</type>
      <class>NOVEL</class>
      <status>2nd Draft</status>
      <exported>False</exported>
      <layout>NOTE</layout>
      <charCount>1692</charCount>
      <wordCount>313</wordCount>
      <paraCount>6</paraCount>
      <cursorPos>1721</cursorPos>
    </item>
    <item handle="88706ddc78b1b" order="5" parent="e7ded148d6e4a">
      <name>Chapter Two</name>
      <type>FILE</type>
      <class>NOVEL</class>
      <status>1st Draft</status>
      <exported>True</exported>
      <layout>CHAPTER</layout>
      <charCount>139</charCount>
      <wordCount>28</wordCount>
      <paraCount>1</paraCount>
      <cursorPos>343</cursorPos>
    </item>
    <item handle="ae7339df26ded" order="6" parent="e7ded148d6e4a">
      <name>We Found John!</name>
      <type>FILE</type>
      <class>NOVEL</class>
      <status>1st Draft</status>
      <exported>True</exported>
      <layout>SCENE</layout>
      <charCount>189</charCount>
      <wordCount>37</wordCount>
      <paraCount>1</paraCount>
      <cursorPos>224</cursorPos>
    </item>
    <item handle="f6622b4617424" order="1" parent="None">
      <name>Characters</name>
      <type>ROOT</type>
      <class>CHARACTER</class>
      <status>None</status>
      <expanded>True</expanded>
    </item>
    <item handle="f7e2d9f330615" order="0" parent="f6622b4617424">
      <name>Main Characters</name>
      <type>FOLDER</type>
      <class>CHARACTER</class>
      <status>None</status>
      <expanded>True</expanded>
    </item>
    <item handle="14298de4d9524" order="0" parent="f7e2d9f330615">
      <name>John Smith</name>
      <type>FILE</type>
      <class>CHARACTER</class>
      <status>Minor</status>
      <exported>True</exported>
      <layout>NOTE</layout>
      <charCount>49</charCount>
      <wordCount>9</wordCount>
      <paraCount>1</paraCount>
      <cursorPos>24</cursorPos>
    </item>
    <item handle="bb2c23b3c42cc" order="1" parent="f7e2d9f330615">
      <name>Jane Smith</name>
      <type>FILE</type>
      <class>CHARACTER</class>
      <status>Major</status>
      <exported>True</exported>
      <layout>NOTE</layout>
      <charCount>55</charCount>
      <wordCount>9</wordCount>
      <paraCount>1</paraCount>
      <cursorPos>25</cursorPos>
    </item>
    <item handle="15c4492bd5107" order="2" parent="None">
      <name>Locations</name>
      <type>ROOT</type>
      <class>WORLD</class>
      <status>None</status>
      <expanded>True</expanded>
    </item>
    <item handle="b3e74dbc1f584" order="0" parent="15c4492bd5107">
      <name>Earth</name>
      <type>FILE</type>
      <class>WORLD</class>
      <status>Main</status>
      <exported>True</exported>
      <layout>NOTE</layout>
      <charCount>76</charCount>
      <wordCount>15</wordCount>
      <paraCount>1</paraCount>
      <cursorPos>20</cursorPos>
    </item>
    <item handle="f1471bef9f2ae" order="1" parent="15c4492bd5107">
      <name>Space</name>
      <type>FILE</type>
      <class>WORLD</class>
      <status>Minor</status>
      <exported>True</exported>
      <layout>NOTE</layout>
      <charCount>115</charCount>
      <wordCount>24</wordCount>
      <paraCount>1</paraCount>
      <cursorPos>133</cursorPos>
    </item>
    <item handle="5eaea4e8cdee8" order="2" parent="15c4492bd5107">
      <name>Mars</name>
      <type>FILE</type>
      <class>WORLD</class>
      <status>Major</status>
      <exported>True</exported>
      <layout>NOTE</layout>
      <charCount>28</charCount>
      <wordCount>6</wordCount>
      <paraCount>1</paraCount>
      <cursorPos>45</cursorPos>
    </item>
    <item handle="6827118336ac1" order="3" parent="None">
      <name>Outtakes</name>
      <type>ROOT</type>
      <class>ARCHIVE</class>
      <status>None</status>
      <expanded>True</expanded>
    </item>
    <item handle="ae9bf3c3ea159" order="0" parent="6827118336ac1">
      <name>Scenes</name>
      <type>FOLDER</type>
      <class>ARCHIVE</class>
      <status>None</status>
      <expanded>True</expanded>
    </item>
    <item handle="8a5deb88c0e97" order="0" parent="ae9bf3c3ea159">
      <name>Old File</name>
      <type>FILE</type>
      <class>NOVEL</class>
      <status>1st Draft</status>
      <exported>True</exported>
      <layout>SCENE</layout>
      <charCount>315</charCount>
      <wordCount>55</wordCount>
      <paraCount>1</paraCount>
      <cursorPos>322</cursorPos>
    </item>
    <item handle="98acd8c76c93a" order="4" parent="None">
      <name>Trash</name>
      <type>TRASH</type>
      <class>TRASH</class>
      <status>None</status>
      <expanded>True</expanded>
    </item>
    <item handle="b8136a5a774a0" order="0" parent="98acd8c76c93a">
      <name>Delete Me!</name>
      <type>FILE</type>
      <class>NOVEL</class>
      <status>New</status>
      <exported>True</exported>
      <layout>SCENE</layout>
      <charCount>30</charCount>
      <wordCount>6</wordCount>
      <paraCount>1</paraCount>
      <cursorPos>36</cursorPos>
    </item>
  </content>
</novelWriterXML><|MERGE_RESOLUTION|>--- conflicted
+++ resolved
@@ -1,23 +1,13 @@
 <?xml version='1.0' encoding='utf-8'?>
-<<<<<<< HEAD
-<novelWriterXML appVersion="1.1a0" hexVersion="0x010100a0" fileVersion="1.2" timeStamp="2020-12-20 15:44:04">
-=======
-<novelWriterXML appVersion="1.0" hexVersion="0x010000f0" fileVersion="1.2" timeStamp="2021-01-03 16:47:07">
->>>>>>> b6e18e70
+<novelWriterXML appVersion="1.1a0" hexVersion="0x010100a0" fileVersion="1.2" timeStamp="2021-01-03 17:17:01">
   <project>
     <name>Sample Project</name>
     <title>Sample Project</title>
     <author>Jane Smith</author>
     <author>Jay Doh</author>
-<<<<<<< HEAD
-    <saveCount>836</saveCount>
-    <autoCount>155</autoCount>
-    <editTime>39747</editTime>
-=======
-    <saveCount>823</saveCount>
+    <saveCount>824</saveCount>
     <autoCount>153</autoCount>
-    <editTime>39446</editTime>
->>>>>>> b6e18e70
+    <editTime>39448</editTime>
   </project>
   <settings>
     <doBackup>False</doBackup>
