--- conflicted
+++ resolved
@@ -1,17 +1,13 @@
 <?xml version='1.0' encoding='utf-8'?>
-<<<<<<< HEAD
-<novelWriterXML appVersion="1.1a0" hexVersion="0x010100a0" fileVersion="1.2" timeStamp="2021-01-03 17:17:01">
-=======
-<novelWriterXML appVersion="1.0.3" hexVersion="0x010003f0" fileVersion="1.2" timeStamp="2021-01-24 14:14:09">
->>>>>>> 8370b993
+<novelWriterXML appVersion="1.1a0" hexVersion="0x010100a0" fileVersion="1.2" timeStamp="2021-01-24 14:52:13">
   <project>
     <name>Sample Project</name>
     <title>Sample Project</title>
     <author>Jane Smith</author>
     <author>Jay Doh</author>
-    <saveCount>830</saveCount>
+    <saveCount>831</saveCount>
     <autoCount>153</autoCount>
-    <editTime>39583</editTime>
+    <editTime>39587</editTime>
   </project>
   <settings>
     <doBackup>False</doBackup>
