<?xml version='1.0' encoding='utf-8'?>
<<<<<<< HEAD
<novelWriterXML appVersion="0.4.1" fileVersion="1.0" timeStamp="2019-11-16 14:42:29">
=======
<novelWriterXML appVersion="0.4.5" fileVersion="1.0" timeStamp="2020-02-19 19:55:13">
>>>>>>> 2fcbcae4
  <project>
    <name>Sample Project</name>
    <title>Sample Project</title>
    <author>Jane Smith</author>
    <author>Jay Doh</author>
    <backup>False</backup>
  </project>
  <settings>
    <spellCheck>True</spellCheck>
    <lastEdited>88706ddc78b1b</lastEdited>
    <lastViewed>b3e74dbc1f584</lastViewed>
    <lastWordCount>869</lastWordCount>
    <autoReplace>
      <A>B</A>
      <B>E</B>
      <C>D</C>
    </autoReplace>
    <status>
      <entry blue="100" green="100" red="100">New</entry>
      <entry blue="0" green="50" red="200">Notes</entry>
      <entry blue="0" green="60" red="182">Started</entry>
      <entry blue="0" green="129" red="193">1st Draft</entry>
      <entry blue="0" green="129" red="193">2nd Draft</entry>
      <entry blue="0" green="129" red="193">3rd Draft</entry>
      <entry blue="58" green="180" red="58">Finished</entry>
    </status>
    <importance>
      <entry blue="100" green="100" red="100">None</entry>
      <entry blue="188" green="122" red="0">Minor</entry>
      <entry blue="180" green="0" red="21">Major</entry>
      <entry blue="175" green="0" red="117">Main</entry>
    </importance>
  </settings>
  <content count="21">
    <item handle="7031beac91f75" order="0" parent="None">
      <name>Novel</name>
      <type>ROOT</type>
      <class>NOVEL</class>
      <status>Started</status>
      <expanded>True</expanded>
    </item>
    <item handle="53b69b83cdafc" order="0" parent="7031beac91f75">
      <name>Title Page</name>
      <type>FILE</type>
      <class>NOVEL</class>
      <status>Started</status>
      <expanded>False</expanded>
      <layout>TITLE</layout>
      <charCount>72</charCount>
      <wordCount>15</wordCount>
      <paraCount>2</paraCount>
      <cursorPos>78</cursorPos>
    </item>
    <item handle="e7ded148d6e4a" order="1" parent="7031beac91f75">
      <name>A Folder</name>
      <type>FOLDER</type>
      <class>NOVEL</class>
      <status>1st Draft</status>
      <expanded>True</expanded>
    </item>
    <item handle="6a2d6d5f4f401" order="0" parent="e7ded148d6e4a">
      <name>Chapter One</name>
      <type>FILE</type>
      <class>NOVEL</class>
      <status>Notes</status>
      <expanded>False</expanded>
      <layout>CHAPTER</layout>
      <charCount>12</charCount>
      <wordCount>3</wordCount>
      <paraCount>0</paraCount>
      <cursorPos>212</cursorPos>
    </item>
    <item handle="636b6aa9b697b" order="1" parent="e7ded148d6e4a">
      <name>Making a Scene</name>
      <type>FILE</type>
      <class>NOVEL</class>
      <status>1st Draft</status>
      <expanded>False</expanded>
      <layout>SCENE</layout>
      <charCount>1199</charCount>
      <wordCount>216</wordCount>
      <paraCount>7</paraCount>
      <cursorPos>19</cursorPos>
    </item>
    <item handle="bc0cbd2a407f3" order="2" parent="e7ded148d6e4a">
      <name>Another Scene</name>
      <type>FILE</type>
      <class>NOVEL</class>
      <status>1st Draft</status>
      <expanded>False</expanded>
      <layout>SCENE</layout>
      <charCount>476</charCount>
      <wordCount>93</wordCount>
      <paraCount>3</paraCount>
      <cursorPos>551</cursorPos>
    </item>
    <item handle="ba8a28a246524" order="3" parent="e7ded148d6e4a">
      <name>Interlude</name>
      <type>FILE</type>
      <class>NOVEL</class>
      <status>Finished</status>
      <expanded>False</expanded>
      <layout>UNNUMBERED</layout>
      <charCount>633</charCount>
      <wordCount>101</wordCount>
      <paraCount>3</paraCount>
      <cursorPos>1238</cursorPos>
    </item>
    <item handle="96b68994dfa3d" order="4" parent="e7ded148d6e4a">
      <name>A Note on Structure</name>
      <type>FILE</type>
      <class>NOVEL</class>
      <status>2nd Draft</status>
      <expanded>False</expanded>
      <layout>NOTE</layout>
      <charCount>1692</charCount>
      <wordCount>313</wordCount>
      <paraCount>6</paraCount>
      <cursorPos>530</cursorPos>
    </item>
    <item handle="88706ddc78b1b" order="5" parent="e7ded148d6e4a">
      <name>Chapter Two</name>
      <type>FILE</type>
      <class>NOVEL</class>
      <status>1st Draft</status>
      <expanded>False</expanded>
      <layout>CHAPTER</layout>
      <charCount>139</charCount>
      <wordCount>28</wordCount>
      <paraCount>1</paraCount>
      <cursorPos>343</cursorPos>
    </item>
    <item handle="ae7339df26ded" order="6" parent="e7ded148d6e4a">
      <name>We Found John!</name>
      <type>FILE</type>
      <class>NOVEL</class>
      <status>1st Draft</status>
      <expanded>False</expanded>
      <layout>SCENE</layout>
      <charCount>189</charCount>
      <wordCount>37</wordCount>
      <paraCount>1</paraCount>
      <cursorPos>224</cursorPos>
    </item>
    <item handle="f6622b4617424" order="1" parent="None">
      <name>Characters</name>
      <type>ROOT</type>
      <class>CHARACTER</class>
      <status>None</status>
      <expanded>True</expanded>
    </item>
    <item handle="f7e2d9f330615" order="0" parent="f6622b4617424">
      <name>Main Characters</name>
      <type>FOLDER</type>
      <class>CHARACTER</class>
      <status>None</status>
      <expanded>True</expanded>
    </item>
    <item handle="14298de4d9524" order="0" parent="f7e2d9f330615">
      <name>John Smith</name>
      <type>FILE</type>
      <class>CHARACTER</class>
      <status>Minor</status>
      <expanded>False</expanded>
      <layout>NOTE</layout>
      <charCount>49</charCount>
      <wordCount>9</wordCount>
      <paraCount>1</paraCount>
      <cursorPos>24</cursorPos>
    </item>
    <item handle="bb2c23b3c42cc" order="1" parent="f7e2d9f330615">
      <name>Jane Smith</name>
      <type>FILE</type>
      <class>CHARACTER</class>
      <status>Major</status>
      <expanded>False</expanded>
      <layout>NOTE</layout>
      <charCount>55</charCount>
      <wordCount>9</wordCount>
      <paraCount>1</paraCount>
      <cursorPos>25</cursorPos>
    </item>
    <item handle="15c4492bd5107" order="2" parent="None">
      <name>Locations</name>
      <type>ROOT</type>
      <class>WORLD</class>
      <status>None</status>
      <expanded>True</expanded>
    </item>
    <item handle="b3e74dbc1f584" order="0" parent="15c4492bd5107">
      <name>Earth</name>
      <type>FILE</type>
      <class>WORLD</class>
      <status>Main</status>
      <expanded>False</expanded>
      <layout>NOTE</layout>
      <charCount>76</charCount>
      <wordCount>15</wordCount>
      <paraCount>1</paraCount>
      <cursorPos>20</cursorPos>
    </item>
    <item handle="f1471bef9f2ae" order="1" parent="15c4492bd5107">
      <name>Space</name>
      <type>FILE</type>
      <class>WORLD</class>
      <status>Minor</status>
      <expanded>False</expanded>
      <layout>NOTE</layout>
      <charCount>115</charCount>
      <wordCount>24</wordCount>
      <paraCount>1</paraCount>
      <cursorPos>133</cursorPos>
    </item>
    <item handle="5eaea4e8cdee8" order="2" parent="15c4492bd5107">
      <name>Mars</name>
      <type>FILE</type>
      <class>WORLD</class>
      <status>Major</status>
      <expanded>False</expanded>
      <layout>NOTE</layout>
      <charCount>28</charCount>
      <wordCount>6</wordCount>
      <paraCount>1</paraCount>
      <cursorPos>45</cursorPos>
    </item>
    <item handle="98acd8c76c93a" order="3" parent="None">
      <name>Trash</name>
      <type>TRASH</type>
      <class>TRASH</class>
      <status>None</status>
      <expanded>True</expanded>
    </item>
    <item handle="b8136a5a774a0" order="0" parent="98acd8c76c93a">
      <name>Delete Me!</name>
      <type>FILE</type>
      <class>NOVEL</class>
      <status>New</status>
      <expanded>False</expanded>
      <layout>SCENE</layout>
      <charCount>0</charCount>
      <wordCount>0</wordCount>
      <paraCount>0</paraCount>
      <cursorPos>36</cursorPos>
    </item>
  </content>
</novelWriterXML><|MERGE_RESOLUTION|>--- conflicted
+++ resolved
@@ -1,9 +1,5 @@
 <?xml version='1.0' encoding='utf-8'?>
-<<<<<<< HEAD
-<novelWriterXML appVersion="0.4.1" fileVersion="1.0" timeStamp="2019-11-16 14:42:29">
-=======
-<novelWriterXML appVersion="0.4.5" fileVersion="1.0" timeStamp="2020-02-19 19:55:13">
->>>>>>> 2fcbcae4
+<novelWriterXML appVersion="0.4.5" fileVersion="1.0" timeStamp="2020-02-27 00:15:30">
   <project>
     <name>Sample Project</name>
     <title>Sample Project</title>
@@ -37,7 +33,7 @@
       <entry blue="175" green="0" red="117">Main</entry>
     </importance>
   </settings>
-  <content count="21">
+  <content count="20">
     <item handle="7031beac91f75" order="0" parent="None">
       <name>Novel</name>
       <type>ROOT</type>
